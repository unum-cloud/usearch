name: Pre-Release

on:
  push:
    branches: ["main-dev"]
  pull_request:
    branches: ["main-dev"]

env:
  GH_TOKEN: ${{ secrets.SEMANTIC_RELEASE_TOKEN }}
  PYTHONUTF8: 1
  PYTHON_VERSION: 3.11
  DOTNET_VERSION: 7.0.x

# Sets permissions of the GITHUB_TOKEN to allow deployment to GitHub Pages
permissions:
  contents: read

jobs:
  test_ubuntu_gcc:
    name: Ubuntu (GCC 12)
    runs-on: ubuntu-22.04
    env:
      CC: gcc-12
      CXX: g++-12

    steps:
      - uses: actions/checkout@v4
        with:
          ref: main-dev
      - run: git submodule update --init --recursive

        # C/C++
      - name: Build C/C++
        run: |
          sudo apt update
          sudo apt install -y cmake build-essential libjemalloc-dev libomp-dev gcc-12 g++-12
          cmake -B build_artifacts -DCMAKE_BUILD_TYPE=RelWithDebInfo -DUSEARCH_BUILD_TEST_CPP=1 -DUSEARCH_BUILD_TEST_C=1 -DUSEARCH_BUILD_LIB_C=1 -DUSEARCH_BUILD_SQLITE=1 -DUSEARCH_USE_OPENMP=1 -DUSEARCH_USE_SIMSIMD=1 -DUSEARCH_USE_JEMALLOC=1
          cmake --build build_artifacts --config RelWithDebInfo
      - name: Test C++
        run: ./build_artifacts/test_cpp
      - name: Test C
        run: ./build_artifacts/test_c

        # Python
      - name: Set up Python ${{ env.PYTHON_VERSION }}
        uses: actions/setup-python@v5
        with:
          python-version: ${{ env.PYTHON_VERSION }}
      - name: Build Python
        run: |
          python -m pip install --upgrade pip
          pip install pytest numpy numba cppyy
          pip install --upgrade git+https://github.com/Maratyszcza/PeachPy
          python -m pip install .
      - name: Test Python
        run: pytest python/scripts/ -s -x

        # JavaScript
      - name: Set up Node.js
<<<<<<< HEAD
        uses: actions/setup-node@v4
=======
        uses: actions/setup-node@v3
        with:
          node-version: 20
>>>>>>> db4d20ac
      - name: Build JavaScript
        run: npm ci
      - name: Test JavaScript
        run: npm test

        # Rust
      - name: Test Rust
        uses: actions-rs/toolchain@v1
        with:
          toolchain: stable
          override: true

        # Java
      - name: Setup Java
        uses: actions/setup-java@v3
        with:
          java-version: "11"
          distribution: "adopt"
      - name: Setup Gradle
        uses: gradle/gradle-build-action@v2.4.2
      - name: Test Java
        run: gradle clean build

        # C#
      - name: Setup .NET ${{ env.DOTNET_VERSION }}
        uses: actions/setup-dotnet@v3
        with:
          dotnet-version: ${{ env.DOTNET_VERSION }}
      - name: Test .NET
        run: |
          mkdir -p "${{ github.workspace }}/csharp/lib/runtimes/linux-x64/native"
          cp "${{ github.workspace }}/build_artifacts/libusearch_c.so" "${{ github.workspace }}/csharp/lib/runtimes/linux-x64/native"
          dotnet test -c Release
        shell: bash
        working-directory: ${{ github.workspace }}/csharp

        # GoLang
        # With `LD_DEBUG=all` we detect the addresses of the libraries that are loaded
      - name: Test GoLang
        run: |
          sudo cp ${{ github.workspace }}/build_artifacts/libusearch_c.so /usr/lib/libusearch_c.so
          sudo cp ${{ github.workspace }}/c/usearch.h /usr/include/usearch.h
          LD_DEBUG=all go test -v
        working-directory: ${{ github.workspace }}/golang/

  test_ubuntu_clang:
    name: Ubuntu (Clang 16)
    runs-on: ubuntu-22.04
    env:
      CC: clang-16
      CXX: clang++-16

    steps:
      - uses: actions/checkout@v4
        with:
          ref: main-dev
      - run: git submodule update --init --recursive

        # C/C++
        # Clang 16 isn't available from default repos on Ubuntu 22.04, so we have to install it manually
      - name: Build C/C++
        run: |
          sudo apt update
          sudo apt install -y cmake build-essential libjemalloc-dev
          wget https://apt.llvm.org/llvm.sh
          chmod +x llvm.sh
          sudo ./llvm.sh 16
          cmake -B build_artifacts -DCMAKE_BUILD_TYPE=RelWithDebInfo -DUSEARCH_BUILD_TEST_CPP=1 -DUSEARCH_BUILD_TEST_C=1 -DUSEARCH_BUILD_LIB_C=1 -DUSEARCH_BUILD_SQLITE=1 -DUSEARCH_USE_OPENMP=0 -DUSEARCH_USE_SIMSIMD=1 -DUSEARCH_USE_JEMALLOC=1
          cmake --build build_artifacts --config RelWithDebInfo
      - name: Test C++
        run: ./build_artifacts/test_cpp
      - name: Test C
        run: ./build_artifacts/test_c

        # JavaScript
      - name: Set up Node.js
        uses: actions/setup-node@v4
      - name: Build and test JavaScript
        run: |
          npm ci
          npm test

        # Python
      - name: Set up Python ${{ env.PYTHON_VERSION }}
        uses: actions/setup-python@v4
        with:
          python-version: ${{ env.PYTHON_VERSION }}
      - name: Build Python
        run: |
          python -m pip install --upgrade pip
          pip install pytest numpy numba cppyy
          pip install --upgrade git+https://github.com/Maratyszcza/PeachPy
          python -m pip install .
      - name: Test Python
        run: pytest python/scripts/ -s -x

<<<<<<< HEAD
=======
        # JavaScript
      - name: Set up Node.js
        uses: actions/setup-node@v3
        with:
          node-version: 20
      - name: Build and test JavaScript
        run: |
          npm ci
          npm test

>>>>>>> db4d20ac
        # C#
      - name: Setup .NET ${{ env.DOTNET_VERSION }}
        uses: actions/setup-dotnet@v3
        with:
          dotnet-version: ${{ env.DOTNET_VERSION }}
      - name: Test .NET
        run: |
          mkdir -p "${{ github.workspace }}/csharp/lib/runtimes/linux-x64/native"
          cp "${{ github.workspace }}/build_artifacts/libusearch_c.so" "${{ github.workspace }}/csharp/lib/runtimes/linux-x64/native"
          dotnet test -c Release
        shell: bash
        working-directory: ${{ github.workspace }}/csharp

  test_macos:
    name: MacOS
    runs-on: macos-12

    steps:
      - uses: actions/checkout@v4
        with:
          ref: main-dev
      - run: git submodule update --init --recursive

        # C/C++
      - name: Build C/C++
        run: |
          brew update
          brew install cmake
          cmake -B build_artifacts -DCMAKE_BUILD_TYPE=RelWithDebInfo -DUSEARCH_BUILD_TEST_CPP=1 -DUSEARCH_BUILD_TEST_C=1 -DUSEARCH_BUILD_LIB_C=1 -DUSEARCH_BUILD_SQLITE=1
          cmake --build build_artifacts --config RelWithDebInfo
      - name: Test C++
        run: ./build_artifacts/test_cpp
      - name: Test C
        run: ./build_artifacts/test_c

        # JavaScript
      - name: Set up Node.js
        uses: actions/setup-node@v4
        with:
          node-version: 20
      - name: Install dependencies
        run: npm ci --skip-scripts
      - name: Build JavaScript
        run: npm run build-js
      - name: Test JavaScript
        run: npm test

        # Python
      - name: Set up Python ${{ env.PYTHON_VERSION }}
        uses: actions/setup-python@v4
        with:
          python-version: ${{ env.PYTHON_VERSION }}
      - name: Build Python
        run: |
          python -m pip install --upgrade pip
          pip install pytest numpy
          python -m pip install .
      - name: Test Python
        run: pytest python/scripts/ -s -x

<<<<<<< HEAD
=======
        # JavaScript
      - name: Set up Node.js
        uses: actions/setup-node@v3
        with:
          node-version: 20
      - name: Build JavaScript
        run: npm ci
      - name: Test JavaScript
        run: npm test

>>>>>>> db4d20ac
        # ObjC/Swift
      - name: Build ObjC/Swift
        run: swift build
      - name: Test ObjC/Swift
        run: swift test

        # C#
      - name: Setup .NET ${{ env.DOTNET_VERSION }}
        uses: actions/setup-dotnet@v3
        with:
          dotnet-version: ${{ env.DOTNET_VERSION }}
      - name: Test .NET
        run: |
          mkdir -p "${{ github.workspace }}/csharp/lib/runtimes/osx-x64/native"
          cp "${{ github.workspace }}/build_artifacts/libusearch_c.dylib" "${{ github.workspace }}/csharp/lib/runtimes/osx-x64/native"
          dotnet test -c Release
        shell: bash
        working-directory: ${{ github.workspace }}/csharp

  test_windows:
    name: Windows
    runs-on: windows-2022
    steps:
      - uses: actions/checkout@v4
        with:
          ref: main-dev
      - run: git submodule update --init --recursive

        # C/C++
      - name: Build C/C++
        run: |
          choco install cmake
          cmake -B build_artifacts -DCMAKE_BUILD_TYPE=RelWithDebInfo -DUSEARCH_BUILD_TEST_CPP=1 -DUSEARCH_BUILD_TEST_C=1 -DUSEARCH_BUILD_LIB_C=1 -DUSEARCH_BUILD_SQLITE=1
          cmake --build build_artifacts --config RelWithDebInfo
      - name: Test C++
        run: .\build_artifacts\test_cpp.exe
      - name: Test C
        run: .\build_artifacts\test_c.exe

        # Python
      - name: Set up Python ${{ env.PYTHON_VERSION }}
        uses: actions/setup-python@v4
        with:
          python-version: ${{ env.PYTHON_VERSION }}
      - name: Build Python
        run: |
          python -m pip install --upgrade pip
          pip install pytest numpy
          python -m pip install .
      - name: Test Python
        run: pytest python/scripts/ -s -x

        # JavaScript
      - name: Set up Node.js
<<<<<<< HEAD
        uses: actions/setup-node@v4
=======
        uses: actions/setup-node@v3
        with:
          node-version: 20
>>>>>>> db4d20ac
      - name: Build JavaScript
        run: npm ci
      - name: Test JavaScript
        run: npm test

        # C#
      - name: Setup .NET ${{ env.DOTNET_VERSION }}
        uses: actions/setup-dotnet@v3
        with:
          dotnet-version: ${{ env.DOTNET_VERSION }}
      - name: Test .NET
        run: |
          mkdir -p "${{ github.workspace }}\csharp\lib\runtimes\win-x64\native"
          cp "${{ github.workspace }}\build_artifacts\libusearch_c.dll" "${{ github.workspace }}\csharp\lib\runtimes\win-x64\native"
          dotnet test -c Release
        shell: bash
        working-directory: ${{ github.workspace }}/csharp

  build_docker:
    name: Docker
    runs-on: ubuntu-22.04
    steps:
      - uses: actions/checkout@v4
        with:
          ref: main-dev
      - run: git submodule update --init --recursive
      - name: Build
        uses: docker/build-push-action@v4
        with:
          context: .
          load: true
          push: false

  build_wheels:
    name: Build Python ${{ matrix.python-version }} for ${{ matrix.os }}
    runs-on: ${{ matrix.os }}
    needs: [test_ubuntu_gcc, test_ubuntu_clang, test_macos, test_windows]
    strategy:
      matrix:
        os: [ubuntu-latest, macos-latest, windows-latest]
        python-version: ["37", "38", "39", "310", "311", "312"]
    steps:
      - uses: actions/checkout@v4
      - name: Set up Python
        uses: actions/setup-python@v5
        with:
          python-version: 3.x

        # We only need QEMU for Linux builds
      - name: Setup QEMU
        if: matrix.os == 'ubuntu-latest'
        uses: docker/setup-qemu-action@v3
      - name: Install cibuildwheel
        run: python -m pip install cibuildwheel
      - name: Build wheels
        run: cibuildwheel --output-dir wheelhouse
        env:
          CIBW_BUILD: cp${{ matrix.python-version }}-*

  test_ubuntu_cross_compilation:
    name: Cross Compilation
    runs-on: ubuntu-22.04
    env:
      CC: clang
      CXX: clang++
      AR: llvm-ar
      NM: llvm-nm
      RANLIB: llvm-ranlib

    strategy:
      fail-fast: false
      matrix:
        include:
          - arch: amd64
            target: x86_64-linux-gnu
          - arch: arm64
            target: aarch64-linux-gnu

    steps:
      - uses: actions/checkout@v4
      - run: git submodule update --init --recursive

        # C/C++
        # We need to install the cross-compilation toolchain for ARM64 and ARMHF
      - name: Install dependencies
        run: |
          sudo apt-get update
          sudo apt-get install -y clang lld make crossbuild-essential-arm64 crossbuild-essential-armhf libjemalloc-dev

      - name: Build C/C++
        run: |
          cmake -B build_artifacts \
            -DCMAKE_BUILD_TYPE=RelWithDebInfo \
            -DCMAKE_EXPORT_COMPILE_COMMANDS=1 \
            -DCMAKE_C_COMPILER_TARGET=${{ matrix.target }} \
            -DCMAKE_CXX_COMPILER_TARGET=${{ matrix.target }} \
            -DCMAKE_SYSTEM_NAME=Linux \
            -DCMAKE_SYSTEM_PROCESSOR=${{ matrix.arch }} \
            -DUSEARCH_BUILD_LIB_C=1 \
            -DUSEARCH_BUILD_SQLITE=1 \
            -DUSEARCH_BUILD_TEST_CPP=0 \
            -DUSEARCH_BUILD_BENCH_CPP=0

          cmake --build build_artifacts --config RelWithDebInfo

        # We can't run the produced builds, but we can make sure they exist
      - name: Test artifacts presense
        run: |
          test -e build_artifacts/libusearch_c.so
          test -e build_artifacts/libusearch_sqlite.so<|MERGE_RESOLUTION|>--- conflicted
+++ resolved
@@ -58,13 +58,9 @@
 
         # JavaScript
       - name: Set up Node.js
-<<<<<<< HEAD
         uses: actions/setup-node@v4
-=======
-        uses: actions/setup-node@v3
         with:
           node-version: 20
->>>>>>> db4d20ac
       - name: Build JavaScript
         run: npm ci
       - name: Test JavaScript
@@ -161,19 +157,6 @@
       - name: Test Python
         run: pytest python/scripts/ -s -x
 
-<<<<<<< HEAD
-=======
-        # JavaScript
-      - name: Set up Node.js
-        uses: actions/setup-node@v3
-        with:
-          node-version: 20
-      - name: Build and test JavaScript
-        run: |
-          npm ci
-          npm test
-
->>>>>>> db4d20ac
         # C#
       - name: Setup .NET ${{ env.DOTNET_VERSION }}
         uses: actions/setup-dotnet@v3
@@ -234,19 +217,6 @@
       - name: Test Python
         run: pytest python/scripts/ -s -x
 
-<<<<<<< HEAD
-=======
-        # JavaScript
-      - name: Set up Node.js
-        uses: actions/setup-node@v3
-        with:
-          node-version: 20
-      - name: Build JavaScript
-        run: npm ci
-      - name: Test JavaScript
-        run: npm test
-
->>>>>>> db4d20ac
         # ObjC/Swift
       - name: Build ObjC/Swift
         run: swift build
@@ -301,13 +271,9 @@
 
         # JavaScript
       - name: Set up Node.js
-<<<<<<< HEAD
         uses: actions/setup-node@v4
-=======
-        uses: actions/setup-node@v3
         with:
           node-version: 20
->>>>>>> db4d20ac
       - name: Build JavaScript
         run: npm ci
       - name: Test JavaScript
