--- conflicted
+++ resolved
@@ -74,7 +74,6 @@
 PathOrBuffer = Union[str, os.PathLike, bytes]
 
 
-<<<<<<< HEAD
 def _match_signature(func: Callable[[Any], Any], arg_types: list[type], ret_type: type) -> bool:
     assert callable(func), "Not callable"
     sig = signature(func)
@@ -82,14 +81,11 @@
     return param_types == arg_types and sig.return_annotation == ret_type
 
 
-def _normalize_dtype(dtype, metric: MetricKind = MetricKind.Cos) -> ScalarKind:
-=======
 def _normalize_dtype(
     dtype,
     ndim: int = 0,
     metric: MetricKind = MetricKind.Cos,
 ) -> ScalarKind:
->>>>>>> d718d7b4
     if dtype is None or dtype == "":
         if metric in MetricKindBitwise:
             return ScalarKind.B1
