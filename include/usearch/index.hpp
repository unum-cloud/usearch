/**
 *  @file       index.hpp
 *  @author     Ash Vardanian
 *  @brief      Single-header Vector Search engine.
 *  @date       April 26, 2023
 */
#ifndef UNUM_USEARCH_HPP
#define UNUM_USEARCH_HPP

#define USEARCH_VERSION_MAJOR 2
#define USEARCH_VERSION_MINOR 13
#define USEARCH_VERSION_PATCH 0

// Inferring C++ version
// https://stackoverflow.com/a/61552074
#if ((defined(_MSVC_LANG) && _MSVC_LANG >= 201703L) || __cplusplus >= 201703L)
#define USEARCH_DEFINED_CPP17
#endif
#if ((defined(_MSVC_LANG) && _MSVC_LANG >= 202002L) || __cplusplus >= 202002L)
#define USEARCH_DEFINED_CPP20
#endif

// Inferring target OS: Windows, MacOS, or Linux
#if defined(WIN32) || defined(_WIN32) || defined(__WIN32__) || defined(__NT__)
#define USEARCH_DEFINED_WINDOWS
#elif defined(__APPLE__) && defined(__MACH__)
#define USEARCH_DEFINED_APPLE
#elif defined(__linux__)
#define USEARCH_DEFINED_LINUX
#endif

// Inferring the compiler: Clang vs GCC
#if defined(__clang__)
#define USEARCH_DEFINED_CLANG
#elif defined(__GNUC__)
#define USEARCH_DEFINED_GCC
#endif

// The `#pragma region` and `#pragma endregion` are not supported by GCC 12 and older.
// But they are supported by GCC 13, all recent Clang versions, and MSVC.
#if defined(__GNUC__) && ((__GNUC__ > 13) || (__GNUC__ == 13 && __GNUC_MINOR__ >= 0))
#define USEARCH_USE_PRAGMA_REGION
#elif defined(__clang__) || defined(_MSC_VER)
#define USEARCH_USE_PRAGMA_REGION
#endif

// Inferring hardware architecture: x86 vs Arm
#if defined(__x86_64__)
#define USEARCH_DEFINED_X86
#elif defined(__aarch64__)
#define USEARCH_DEFINED_ARM
#endif

// Inferring hardware bitness: 32 vs 64
// https://stackoverflow.com/a/5273354
#if INTPTR_MAX == INT64_MAX
#define USEARCH_64BIT_ENV
#elif INTPTR_MAX == INT32_MAX
#define USEARCH_32BIT_ENV
#else
#error Unknown pointer size or missing size macros!
#endif

#if !defined(USEARCH_USE_OPENMP)
#define USEARCH_USE_OPENMP 0
#endif

// OS-specific includes
#if defined(USEARCH_DEFINED_WINDOWS)
#define _USE_MATH_DEFINES
#define NOMINMAX
#include <Windows.h>
#include <sys/stat.h> // `fstat` for file size
#undef NOMINMAX
#undef _USE_MATH_DEFINES
#else
#include <fcntl.h>    // `fallocate`
#include <stdlib.h>   // `posix_memalign`
#include <sys/mman.h> // `mmap`
#include <sys/stat.h> // `fstat` for file size
#include <unistd.h>   // `open`, `close`
#endif

// STL includes
#include <algorithm> // `std::sort_heap`
#include <atomic>    // `std::atomic`
#include <bitset>    // `std::bitset`
#include <climits>   // `CHAR_BIT`
#include <cmath>     // `std::sqrt`
#include <cstring>   // `std::memset`
#include <iterator>  // `std::reverse_iterator`
#include <mutex>     // `std::unique_lock` - replacement candidate
#include <random>    // `std::default_random_engine` - replacement candidate
#include <stdexcept> // `std::runtime_exception`
#include <thread>    // `std::thread`
#include <utility>   // `std::pair`

// Prefetching
#if defined(USEARCH_DEFINED_GCC)
// https://gcc.gnu.org/onlinedocs/gcc/Other-Builtins.html
// Zero means we are only going to read from that memory.
// Three means high temporal locality and suggests to keep
// the data in all layers of cache.
#define prefetch_m(ptr) __builtin_prefetch((void*)(ptr), 0, 3)
#elif defined(USEARCH_DEFINED_X86)
#define prefetch_m(ptr) _mm_prefetch((void*)(ptr), _MM_HINT_T0)
#else
#define prefetch_m(ptr)
#endif

// Alignment
#if defined(USEARCH_DEFINED_WINDOWS)
#define usearch_pack_m
#define usearch_align_m __declspec(align(64))
#else
#define usearch_pack_m __attribute__((packed))
#define usearch_align_m __attribute__((aligned(64)))
#endif

// Debugging
#if defined(NDEBUG)
#define usearch_assert_m(must_be_true, message)
#define usearch_noexcept_m noexcept
#else
#define usearch_assert_m(must_be_true, message)                                                                        \
    if (!(must_be_true)) {                                                                                             \
        __usearch_raise_runtime_error(message);                                                                        \
    }
#define usearch_noexcept_m
#endif

extern "C" {
/// @brief  Helper function to simplify debugging - trace just one symbol - `__usearch_raise_runtime_error`.
///         Assuming the `extern C` block, the name won't be mangled.
inline static void __usearch_raise_runtime_error(char const* message) {
    // On Windows we compile with `/EHc` flag, which specifies that functions
    // with C linkage do not throw C++ exceptions.
#if !defined(__cpp_exceptions) || defined(USEARCH_DEFINED_WINDOWS)
    std::terminate();
#else
    throw std::runtime_error(message);
#endif
}
}

namespace unum {
namespace usearch {

using byte_t = char;

template <std::size_t multiple_ak> std::size_t divide_round_up(std::size_t num) noexcept {
    return (num + multiple_ak - 1) / multiple_ak;
}

inline std::size_t divide_round_up(std::size_t num, std::size_t denominator) noexcept {
    return (num + denominator - 1) / denominator;
}

inline std::size_t ceil2(std::size_t v) noexcept {
    v--;
    v |= v >> 1;
    v |= v >> 2;
    v |= v >> 4;
    v |= v >> 8;
    v |= v >> 16;
#ifdef USEARCH_64BIT_ENV
    v |= v >> 32;
#endif
    v++;
    return v;
}

/// @brief  Simply dereferencing misaligned pointers can be dangerous.
template <typename at> void misaligned_store(void* ptr, at v) noexcept {
    static_assert(!std::is_reference<at>::value, "Can't store a reference");
    std::memcpy(ptr, &v, sizeof(at));
}

/// @brief  Simply dereferencing misaligned pointers can be dangerous.
template <typename at> at misaligned_load(void* ptr) noexcept {
    static_assert(!std::is_reference<at>::value, "Can't load a reference");
    at v;
    std::memcpy(&v, ptr, sizeof(at));
    return v;
}

/// @brief  The `std::exchange` alternative for C++11.
template <typename at, typename other_at = at> at exchange(at& obj, other_at&& new_value) {
    at old_value = std::move(obj);
    obj = std::forward<other_at>(new_value);
    return old_value;
}

#if defined(USEARCH_DEFINED_CPP20)

template <typename at> void destroy_at(at* obj) { std::destroy_at(obj); }
template <typename at> void construct_at(at* obj) { std::construct_at(obj); }

#else

/// @brief  The `std::destroy_at` alternative for C++11.
template <typename at, typename sfinae_at = at>
typename std::enable_if<std::is_pod<sfinae_at>::value>::type destroy_at(at*) {}
template <typename at, typename sfinae_at = at>
typename std::enable_if<!std::is_pod<sfinae_at>::value>::type destroy_at(at* obj) {
    obj->~sfinae_at();
}

/// @brief  The `std::construct_at` alternative for C++11.
template <typename at, typename sfinae_at = at>
typename std::enable_if<std::is_pod<sfinae_at>::value>::type construct_at(at*) {}
template <typename at, typename sfinae_at = at>
typename std::enable_if<!std::is_pod<sfinae_at>::value>::type construct_at(at* obj) {
    new (obj) at();
}

#endif

/**
 *  @brief  A reference to a misaligned memory location with a specific type.
 *          It is needed to avoid Undefined Behavior when dereferencing addresses
 *          indivisible by `sizeof(at)`.
 */
template <typename at> class misaligned_ref_gt {
    using element_t = at;
    using mutable_t = typename std::remove_const<element_t>::type;
    byte_t* ptr_;

  public:
    misaligned_ref_gt(byte_t* ptr) noexcept : ptr_(ptr) {}
    operator mutable_t() const noexcept { return misaligned_load<mutable_t>(ptr_); }
    misaligned_ref_gt& operator=(mutable_t const& v) noexcept {
        misaligned_store<mutable_t>(ptr_, v);
        return *this;
    }

    void reset(byte_t* ptr) noexcept { ptr_ = ptr; }
    byte_t* ptr() const noexcept { return ptr_; }
};

/**
 *  @brief  A pointer to a misaligned memory location with a specific type.
 *          It is needed to avoid Undefined Behavior when dereferencing addresses
 *          indivisible by `sizeof(at)`.
 */
template <typename at> class misaligned_ptr_gt {
    using element_t = at;
    using mutable_t = typename std::remove_const<element_t>::type;
    byte_t* ptr_;

  public:
    using iterator_category = std::random_access_iterator_tag;
    using value_type = element_t;
    using difference_type = std::ptrdiff_t;
    using pointer = misaligned_ptr_gt<element_t>;
    using reference = misaligned_ref_gt<element_t>;

    misaligned_ptr_gt(byte_t* ptr) noexcept : ptr_(ptr) {}

    reference operator*() const noexcept { return {ptr_}; }
    reference operator[](std::size_t i) noexcept { return reference(ptr_ + i * sizeof(element_t)); }
    value_type operator[](std::size_t i) const noexcept {
        return misaligned_load<element_t>(ptr_ + i * sizeof(element_t));
    }

<<<<<<< HEAD
    misaligned_ptr_gt& operator++() noexcept {
        ptr_ += sizeof(element_t);
        return *this;
    }
    misaligned_ptr_gt& operator--() noexcept {
        ptr_ -= sizeof(element_t);
        return *this;
    }
    misaligned_ptr_gt operator++(int) noexcept {
        misaligned_ptr_gt tmp = *this;
        ++(*this);
        return tmp;
    }
    misaligned_ptr_gt operator--(int) noexcept {
        misaligned_ptr_gt tmp = *this;
        --(*this);
        return tmp;
    }
    misaligned_ptr_gt operator+(difference_type d) const noexcept {
        return misaligned_ptr_gt(ptr_ + d * sizeof(element_t));
    }
    misaligned_ptr_gt operator-(difference_type d) const noexcept {
        return misaligned_ptr_gt(ptr_ - d * sizeof(element_t));
    }
    difference_type operator-(const misaligned_ptr_gt& other) const noexcept {
        return (ptr_ - other.ptr_) / sizeof(element_t);
    }

    misaligned_ptr_gt& operator+=(difference_type d) noexcept {
        ptr_ += d * sizeof(element_t);
        return *this;
    }
    misaligned_ptr_gt& operator-=(difference_type d) noexcept {
        ptr_ -= d * sizeof(element_t);
        return *this;
    }

    bool operator==(misaligned_ptr_gt const& other) const noexcept { return ptr_ == other.ptr_; }
    bool operator!=(misaligned_ptr_gt const& other) const noexcept { return !(*this == other); }
=======
    misaligned_ptr_gt(byte_t* ptr) noexcept : ptr_(ptr) {}
    misaligned_ptr_gt operator++(int) noexcept { return misaligned_ptr_gt(ptr_ + sizeof(element_t)); }
    misaligned_ptr_gt operator--(int) noexcept { return misaligned_ptr_gt(ptr_ - sizeof(element_t)); }
    misaligned_ptr_gt operator+(difference_type d) noexcept { return misaligned_ptr_gt(ptr_ + d * sizeof(element_t)); }
    misaligned_ptr_gt operator-(difference_type d) noexcept { return misaligned_ptr_gt(ptr_ - d * sizeof(element_t)); }

    // clang-format off
    misaligned_ptr_gt& operator++() noexcept { ptr_ += sizeof(element_t); return *this; }
    misaligned_ptr_gt& operator--() noexcept { ptr_ -= sizeof(element_t); return *this; }
    misaligned_ptr_gt& operator+=(difference_type d) noexcept { ptr_ += d * sizeof(element_t); return *this; }
    misaligned_ptr_gt& operator-=(difference_type d) noexcept { ptr_ -= d * sizeof(element_t); return *this; }
    // clang-format on

    bool operator==(misaligned_ptr_gt const& other) const noexcept { return ptr_ == other.ptr_; }
    bool operator!=(misaligned_ptr_gt const& other) const noexcept { return ptr_ != other.ptr_; }
>>>>>>> fff01d27
    bool operator<(misaligned_ptr_gt const& other) const noexcept { return ptr_ < other.ptr_; }
    bool operator<=(misaligned_ptr_gt const& other) const noexcept { return ptr_ <= other.ptr_; }
    bool operator>(misaligned_ptr_gt const& other) const noexcept { return ptr_ > other.ptr_; }
    bool operator>=(misaligned_ptr_gt const& other) const noexcept { return ptr_ >= other.ptr_; }
};

/**
 *  @brief  Non-owning memory range view, similar to `std::span`, but for C++11.
 */
template <typename scalar_at> class span_gt {
    scalar_at* data_;
    std::size_t size_;

  public:
    span_gt() noexcept : data_(nullptr), size_(0u) {}
    span_gt(scalar_at* begin, scalar_at* end) noexcept : data_(begin), size_(end - begin) {}
    span_gt(scalar_at* begin, std::size_t size) noexcept : data_(begin), size_(size) {}
    scalar_at* data() const noexcept { return data_; }
    std::size_t size() const noexcept { return size_; }
    scalar_at* begin() const noexcept { return data_; }
    scalar_at* end() const noexcept { return data_ + size_; }
    operator scalar_at*() const noexcept { return data(); }
};

/**
 *  @brief  Similar to `std::vector`, but doesn't support dynamic resizing.
 *          On the bright side, this can't throw exceptions.
 */
template <typename scalar_at, typename allocator_at = std::allocator<scalar_at>> class buffer_gt {
    scalar_at* data_;
    std::size_t size_;

  public:
    buffer_gt() noexcept : data_(nullptr), size_(0u) {}
    buffer_gt(std::size_t size) noexcept : data_(allocator_at{}.allocate(size)), size_(data_ ? size : 0u) {
        if (!std::is_trivially_default_constructible<scalar_at>::value)
            for (std::size_t i = 0; i != size_; ++i)
                construct_at(data_ + i);
    }
    ~buffer_gt() noexcept { reset(); }
    void reset() noexcept {
        if (!std::is_trivially_destructible<scalar_at>::value)
            for (std::size_t i = 0; i != size_; ++i)
                destroy_at(data_ + i);
        allocator_at{}.deallocate(data_, size_);
        data_ = nullptr;
        size_ = 0;
    }
    scalar_at* data() const noexcept { return data_; }
    std::size_t size() const noexcept { return size_; }
    scalar_at* begin() const noexcept { return data_; }
    scalar_at* end() const noexcept { return data_ + size_; }
    operator scalar_at*() const noexcept { return data(); }
    scalar_at& operator[](std::size_t i) noexcept { return data_[i]; }
    scalar_at const& operator[](std::size_t i) const noexcept { return data_[i]; }
    explicit operator bool() const noexcept { return data_; }
    scalar_at* release() noexcept {
        size_ = 0;
        return exchange(data_, nullptr);
    }

    buffer_gt(buffer_gt const&) = delete;
    buffer_gt& operator=(buffer_gt const&) = delete;

    buffer_gt(buffer_gt&& other) noexcept : data_(exchange(other.data_, nullptr)), size_(exchange(other.size_, 0)) {}
    buffer_gt& operator=(buffer_gt&& other) noexcept {
        std::swap(data_, other.data_);
        std::swap(size_, other.size_);
        return *this;
    }
};

/**
 *  @brief  A lightweight error class for handling error messages,
 *          which are expected to be allocated in static memory.
 */
class error_t {
    char const* message_{};

  public:
    error_t() noexcept : message_(nullptr) {}
    error_t(char const* message) noexcept : message_(message) {}
    error_t& operator=(char const* message) noexcept {
        message_ = message;
        return *this;
    }

    error_t(error_t const&) = delete;
    error_t& operator=(error_t const&) = delete;
    error_t(error_t&& other) noexcept : message_(exchange(other.message_, nullptr)) {}
    error_t& operator=(error_t&& other) noexcept {
        std::swap(message_, other.message_);
        return *this;
    }
    explicit operator bool() const noexcept { return message_ != nullptr; }
    char const* what() const noexcept { return message_; }
    char const* release() noexcept { return exchange(message_, nullptr); }

#if defined(__cpp_exceptions) || defined(__EXCEPTIONS)
    ~error_t() noexcept(false) {
#if defined(USEARCH_DEFINED_CPP17)
        if (message_ && std::uncaught_exceptions() == 0)
#else
        if (message_ && std::uncaught_exception() == 0)
#endif
            raise();
    }
    void raise() noexcept(false) {
        if (message_)
            throw std::runtime_error(exchange(message_, nullptr));
    }
#else
    ~error_t() noexcept { raise(); }
    void raise() noexcept {
        if (message_)
            std::terminate();
    }
#endif
};

/**
 *  @brief  Similar to `std::expected` in C++23, wraps a statement evaluation result,
 *          or an error. It's used to avoid raising exception, and gracefully propagate
 *          the error.
 *
 * @tparam result_at The type of the expected result.
 */
template <typename result_at> struct expected_gt {
    result_at result;
    error_t error;

    operator result_at&() & {
        error.raise();
        return result;
    }
    operator result_at&&() && {
        error.raise();
        return std::move(result);
    }
    result_at const& operator*() const noexcept { return result; }
    explicit operator bool() const noexcept { return !error; }
    expected_gt failed(error_t message) noexcept {
        error = std::move(message);
        return std::move(*this);
    }
};

/**
 *  @brief  Light-weight bitset implementation to sync nodes updates during graph mutations.
 *          Extends basic functionality with @b atomic operations.
 */
template <typename allocator_at = std::allocator<byte_t>> class bitset_gt {
    using allocator_t = allocator_at;
    using byte_t = typename allocator_t::value_type;
    static_assert(sizeof(byte_t) == 1, "Allocator must allocate separate addressable bytes");

    using compressed_slot_t = unsigned long;

    static constexpr std::size_t bits_per_slot() { return sizeof(compressed_slot_t) * CHAR_BIT; }
    static constexpr compressed_slot_t bits_mask() { return sizeof(compressed_slot_t) * CHAR_BIT - 1; }
    static constexpr std::size_t slots(std::size_t bits) { return divide_round_up<bits_per_slot()>(bits); }

    compressed_slot_t* slots_{};
    /// @brief Number of slots.
    std::size_t count_{};

  public:
    bitset_gt() noexcept {}
    ~bitset_gt() noexcept { reset(); }

    explicit operator bool() const noexcept { return slots_; }
    void clear() noexcept {
        if (slots_)
            std::memset(slots_, 0, count_ * sizeof(compressed_slot_t));
    }

    void reset() noexcept {
        if (slots_)
            allocator_t{}.deallocate((byte_t*)slots_, count_ * sizeof(compressed_slot_t));
        slots_ = nullptr;
        count_ = 0;
    }

    bitset_gt(std::size_t capacity) noexcept
        : slots_((compressed_slot_t*)allocator_t{}.allocate(slots(capacity) * sizeof(compressed_slot_t))),
          count_(slots_ ? slots(capacity) : 0u) {
        clear();
    }

    bitset_gt(bitset_gt&& other) noexcept {
        slots_ = exchange(other.slots_, nullptr);
        count_ = exchange(other.count_, 0);
    }

    bitset_gt& operator=(bitset_gt&& other) noexcept {
        std::swap(slots_, other.slots_);
        std::swap(count_, other.count_);
        return *this;
    }

    bitset_gt(bitset_gt const&) = delete;
    bitset_gt& operator=(bitset_gt const&) = delete;

    inline bool test(std::size_t i) const noexcept { return slots_[i / bits_per_slot()] & (1ul << (i & bits_mask())); }
    inline bool set(std::size_t i) noexcept {
        compressed_slot_t& slot = slots_[i / bits_per_slot()];
        compressed_slot_t mask{1ul << (i & bits_mask())};
        bool value = slot & mask;
        slot |= mask;
        return value;
    }

#if defined(USEARCH_DEFINED_WINDOWS)

    inline bool atomic_set(std::size_t i) noexcept {
        compressed_slot_t mask{1ul << (i & bits_mask())};
        return InterlockedOr((long volatile*)&slots_[i / bits_per_slot()], mask) & mask;
    }

    inline void atomic_reset(std::size_t i) noexcept {
        compressed_slot_t mask{1ul << (i & bits_mask())};
        InterlockedAnd((long volatile*)&slots_[i / bits_per_slot()], ~mask);
    }

#else

    inline bool atomic_set(std::size_t i) noexcept {
        compressed_slot_t mask{1ul << (i & bits_mask())};
        return __atomic_fetch_or(&slots_[i / bits_per_slot()], mask, __ATOMIC_ACQUIRE) & mask;
    }

    inline void atomic_reset(std::size_t i) noexcept {
        compressed_slot_t mask{1ul << (i & bits_mask())};
        __atomic_fetch_and(&slots_[i / bits_per_slot()], ~mask, __ATOMIC_RELEASE);
    }

#endif

    class lock_t {
        bitset_gt& bitset_;
        std::size_t bit_offset_;

      public:
        inline ~lock_t() noexcept { bitset_.atomic_reset(bit_offset_); }
        inline lock_t(bitset_gt& bitset, std::size_t bit_offset) noexcept : bitset_(bitset), bit_offset_(bit_offset) {
            while (bitset_.atomic_set(bit_offset_))
                ;
        }
    };

    inline lock_t lock(std::size_t i) noexcept { return {*this, i}; }
};

using bitset_t = bitset_gt<>;

/**
 *  @brief  Similar to `std::priority_queue`, but allows raw access to underlying
 *          memory, in case you want to shuffle it or sort. Good for collections
 *          from 100s to 10'000s elements.
 */
template <typename element_at,                                //
          typename comparator_at = std::less<void>,           // <void> is needed before C++14.
          typename allocator_at = std::allocator<element_at>> //
class max_heap_gt {
  public:
    using element_t = element_at;
    using comparator_t = comparator_at;
    using allocator_t = allocator_at;

    using value_type = element_t;

    static_assert(std::is_trivially_destructible<element_t>(), "This heap is designed for trivial structs");
    static_assert(std::is_trivially_copy_constructible<element_t>(), "This heap is designed for trivial structs");

  private:
    element_t* elements_;
    std::size_t size_;
    std::size_t capacity_;

  public:
    max_heap_gt() noexcept : elements_(nullptr), size_(0), capacity_(0) {}

    max_heap_gt(max_heap_gt&& other) noexcept
        : elements_(exchange(other.elements_, nullptr)), size_(exchange(other.size_, 0)),
          capacity_(exchange(other.capacity_, 0)) {}

    max_heap_gt& operator=(max_heap_gt&& other) noexcept {
        std::swap(elements_, other.elements_);
        std::swap(size_, other.size_);
        std::swap(capacity_, other.capacity_);
        return *this;
    }

    max_heap_gt(max_heap_gt const&) = delete;
    max_heap_gt& operator=(max_heap_gt const&) = delete;

    ~max_heap_gt() noexcept { reset(); }

    void reset() noexcept {
        if (elements_)
            allocator_t{}.deallocate(elements_, capacity_);
        elements_ = nullptr;
        capacity_ = 0;
        size_ = 0;
    }

    inline bool empty() const noexcept { return !size_; }
    inline std::size_t size() const noexcept { return size_; }
    inline std::size_t capacity() const noexcept { return capacity_; }

    /// @brief  Selects the largest element in the heap.
    /// @return Reference to the stored element.
    inline element_t const& top() const noexcept { return elements_[0]; }
    inline void clear() noexcept { size_ = 0; }

    bool reserve(std::size_t new_capacity) noexcept {
        if (new_capacity < capacity_)
            return true;

        new_capacity = ceil2(new_capacity);
        new_capacity = (std::max<std::size_t>)(new_capacity, (std::max<std::size_t>)(capacity_ * 2u, 16u));
        auto allocator = allocator_t{};
        auto new_elements = allocator.allocate(new_capacity);
        if (!new_elements)
            return false;

        if (elements_) {
            std::memcpy(new_elements, elements_, size_ * sizeof(element_t));
            allocator.deallocate(elements_, capacity_);
        }
        elements_ = new_elements;
        capacity_ = new_capacity;
        return new_elements;
    }

    bool insert(element_t&& element) noexcept {
        if (!reserve(size_ + 1))
            return false;

        insert_reserved(std::move(element));
        return true;
    }

    inline void insert_reserved(element_t&& element) noexcept {
        new (&elements_[size_]) element_t(element);
        size_++;
        shift_up(size_ - 1);
    }

    inline element_t pop() noexcept {
        element_t result = top();
        std::swap(elements_[0], elements_[size_ - 1]);
        size_--;
        elements_[size_].~element_t();
        shift_down(0);
        return result;
    }

    /** @brief Invalidates the "max-heap" property, transforming into ascending range. */
    inline void sort_ascending() noexcept { std::sort_heap(elements_, elements_ + size_, &less); }
    inline void shrink(std::size_t n) noexcept { size_ = (std::min<std::size_t>)(n, size_); }

    inline element_t* data() noexcept { return elements_; }
    inline element_t const* data() const noexcept { return elements_; }

  private:
    inline std::size_t parent_idx(std::size_t i) const noexcept { return (i - 1u) / 2u; }
    inline std::size_t left_child_idx(std::size_t i) const noexcept { return (i * 2u) + 1u; }
    inline std::size_t right_child_idx(std::size_t i) const noexcept { return (i * 2u) + 2u; }
    static bool less(element_t const& a, element_t const& b) noexcept { return comparator_t{}(a, b); }

    void shift_up(std::size_t i) noexcept {
        for (; i && less(elements_[parent_idx(i)], elements_[i]); i = parent_idx(i))
            std::swap(elements_[parent_idx(i)], elements_[i]);
    }

    void shift_down(std::size_t i) noexcept {
        std::size_t max_idx = i;

        std::size_t left = left_child_idx(i);
        if (left < size_ && less(elements_[max_idx], elements_[left]))
            max_idx = left;

        std::size_t right = right_child_idx(i);
        if (right < size_ && less(elements_[max_idx], elements_[right]))
            max_idx = right;

        if (i != max_idx) {
            std::swap(elements_[i], elements_[max_idx]);
            shift_down(max_idx);
        }
    }
};

/**
 *  @brief  Similar to `std::priority_queue`, but allows raw access to underlying
 *          memory and always keeps the data sorted. Ideal for small collections
 *          under 128 elements.
 */
template <typename element_at,                                //
          typename comparator_at = std::less<void>,           // <void> is needed before C++14.
          typename allocator_at = std::allocator<element_at>> //
class sorted_buffer_gt {
  public:
    using element_t = element_at;
    using comparator_t = comparator_at;
    using allocator_t = allocator_at;

    static_assert(std::is_trivially_destructible<element_t>(), "This heap is designed for trivial structs");
    static_assert(std::is_trivially_copy_constructible<element_t>(), "This heap is designed for trivial structs");

    using value_type = element_t;

  private:
    element_t* elements_;
    std::size_t size_;
    std::size_t capacity_;

  public:
    sorted_buffer_gt() noexcept : elements_(nullptr), size_(0), capacity_(0) {}

    sorted_buffer_gt(sorted_buffer_gt&& other) noexcept
        : elements_(exchange(other.elements_, nullptr)), size_(exchange(other.size_, 0)),
          capacity_(exchange(other.capacity_, 0)) {}

    sorted_buffer_gt& operator=(sorted_buffer_gt&& other) noexcept {
        std::swap(elements_, other.elements_);
        std::swap(size_, other.size_);
        std::swap(capacity_, other.capacity_);
        return *this;
    }

    sorted_buffer_gt(sorted_buffer_gt const&) = delete;
    sorted_buffer_gt& operator=(sorted_buffer_gt const&) = delete;

    ~sorted_buffer_gt() noexcept { reset(); }

    void reset() noexcept {
        if (elements_)
            allocator_t{}.deallocate(elements_, capacity_);
        elements_ = nullptr;
        capacity_ = 0;
        size_ = 0;
    }

    inline bool empty() const noexcept { return !size_; }
    inline std::size_t size() const noexcept { return size_; }
    inline std::size_t capacity() const noexcept { return capacity_; }
    inline element_t const& top() const noexcept { return elements_[size_ - 1]; }
    inline void clear() noexcept { size_ = 0; }

    bool reserve(std::size_t new_capacity) noexcept {
        if (new_capacity < capacity_)
            return true;

        new_capacity = ceil2(new_capacity);
        new_capacity = (std::max<std::size_t>)(new_capacity, (std::max<std::size_t>)(capacity_ * 2u, 16u));
        auto allocator = allocator_t{};
        auto new_elements = allocator.allocate(new_capacity);
        if (!new_elements)
            return false;

        if (size_)
            std::memcpy(new_elements, elements_, size_ * sizeof(element_t));
        if (elements_)
            allocator.deallocate(elements_, capacity_);

        elements_ = new_elements;
        capacity_ = new_capacity;
        return true;
    }

    inline void insert_reserved(element_t&& element) noexcept {
        std::size_t slot = size_ ? std::lower_bound(elements_, elements_ + size_, element, &less) - elements_ : 0;
        std::size_t to_move = size_ - slot;
        element_t* source = elements_ + size_ - 1;
        for (; to_move; --to_move, --source)
            source[1] = source[0];
        elements_[slot] = element;
        size_++;
    }

    /**
     *  @return `true` if the entry was added, `false` if it wasn't relevant enough.
     */
    inline bool insert(element_t&& element, std::size_t limit) noexcept {
        std::size_t slot = size_ ? std::lower_bound(elements_, elements_ + size_, element, &less) - elements_ : 0;
        if (slot == limit)
            return false;
        std::size_t to_move = size_ - slot - (size_ == limit);
        element_t* source = elements_ + size_ - 1 - (size_ == limit);
        for (; to_move; --to_move, --source)
            source[1] = source[0];
        elements_[slot] = element;
        size_ += size_ != limit;
        return true;
    }

    inline element_t pop() noexcept {
        size_--;
        element_t result = elements_[size_];
        elements_[size_].~element_t();
        return result;
    }

    void sort_ascending() noexcept {}
    inline void shrink(std::size_t n) noexcept { size_ = (std::min<std::size_t>)(n, size_); }

    inline element_t* data() noexcept { return elements_; }
    inline element_t const* data() const noexcept { return elements_; }

  private:
    static bool less(element_t const& a, element_t const& b) noexcept { return comparator_t{}(a, b); }
};

#if defined(USEARCH_DEFINED_WINDOWS)
#pragma pack(push, 1) // Pack struct elements on 1-byte alignment
#endif

/**
 *  @brief  Five-byte integer type to address node clouds with over 4B entries.
 */
class usearch_pack_m uint40_t {
    unsigned char octets[5];

    inline uint40_t& broadcast(unsigned char c) {
        std::memset(octets, c, 5);
        return *this;
    }

  public:
    inline uint40_t() noexcept { broadcast(0); }
    inline uint40_t(std::uint32_t n) noexcept { std::memcpy(&octets, &n, 4), octets[4] = 0; }

#ifdef USEARCH_64BIT_ENV
    inline uint40_t(std::uint64_t n) noexcept { std::memcpy(octets, &n, 5); }
#endif

    uint40_t(uint40_t&&) = default;
    uint40_t(uint40_t const&) = default;
    uint40_t& operator=(uint40_t&&) = default;
    uint40_t& operator=(uint40_t const&) = default;

#if defined(USEARCH_DEFINED_CLANG) && defined(USEARCH_DEFINED_APPLE)
    inline uint40_t(std::size_t n) noexcept {
#ifdef USEARCH_64BIT_ENV
        std::memcpy(octets, &n, 5);
#else
        std::memcpy(octets, &n, 4);
#endif
    }
#endif

    inline operator std::size_t() const noexcept {
        std::size_t result = 0;
#ifdef USEARCH_64BIT_ENV
        std::memcpy(&result, octets, 5);
#else
        std::memcpy(&result, octets, 4);
#endif
        return result;
    }

    inline static uint40_t max() noexcept { return uint40_t{}.broadcast(0xFF); }
    inline static uint40_t min() noexcept { return uint40_t{}.broadcast(0); }

    inline bool operator==(uint40_t const& other) const noexcept { return std::memcmp(octets, other.octets, 5) == 0; }
    inline bool operator!=(uint40_t const& other) const noexcept { return !(*this == other); }
    inline bool operator>(uint40_t const& other) const noexcept { return other < *this; }
    inline bool operator<=(uint40_t const& other) const noexcept { return !(*this > other); }
    inline bool operator>=(uint40_t const& other) const noexcept { return !(*this < other); }
    inline bool operator<(uint40_t const& other) const noexcept {
        for (int i = 0; i < 5; ++i) {
            if (octets[4 - i] < other.octets[4 - i])
                return true;
            if (octets[4 - i] > other.octets[4 - i])
                return false;
        }
        return false;
    }
};

#if defined(USEARCH_DEFINED_WINDOWS)
#pragma pack(pop) // Reset alignment to default
#endif

static_assert(sizeof(uint40_t) == 5, "uint40_t must be exactly 5 bytes");

// clang-format off
template <typename key_at, typename std::enable_if<std::is_integral<key_at>::value>::type* = nullptr> key_at default_free_value() { return std::numeric_limits<key_at>::max(); }
template <typename key_at, typename std::enable_if<std::is_same<key_at, uint40_t>::value>::type* = nullptr> uint40_t default_free_value() { return uint40_t::max(); }
template <typename key_at, typename std::enable_if<!std::is_integral<key_at>::value && !std::is_same<key_at, uint40_t>::value>::type* = nullptr> key_at default_free_value() { return key_at(); }
// clang-format on

template <typename element_at> struct hash_gt {
    std::size_t operator()(element_at const& element) const noexcept { return std::hash<element_at>{}(element); }
};

template <> struct hash_gt<uint40_t> {
    std::size_t operator()(uint40_t const& element) const noexcept { return std::hash<std::size_t>{}(element); }
};

/**
 *  @brief  Minimalistic hash-set implementation to track visited nodes during graph traversal.
 *          In our primary usecase, its a sparse alternative to a bit-set.
 *
 *  It doesn't support deletion of separate objects, but supports `clear`-ing all at once.
 *  It expects `reserve` to be called ahead of all insertions, so no resizes are needed.
 *  It also assumes `0xFF...FF` slots to be unused, to simplify the design.
 *  It uses linear probing, the number of slots is always a power of two, and it uses linear-probing
 *  in case of bucket collisions.
 */
template <typename element_at, typename hasher_at = hash_gt<element_at>, typename allocator_at = std::allocator<byte_t>>
class growing_hash_set_gt {

    using element_t = element_at;
    using hasher_t = hasher_at;

    using allocator_t = allocator_at;
    using byte_t = typename allocator_t::value_type;
    static_assert(sizeof(byte_t) == 1, "Allocator must allocate separate addressable bytes");

    element_t* slots_{};
    /// @brief Number of slots.
    std::size_t capacity_{};
    /// @brief Number of populated.
    std::size_t count_{};
    hasher_t hasher_{};

  public:
    growing_hash_set_gt() noexcept {}
    ~growing_hash_set_gt() noexcept { reset(); }

    explicit operator bool() const noexcept { return slots_; }
    std::size_t size() const noexcept { return count_; }

    void clear() noexcept {
        if (slots_)
            std::memset((void*)slots_, 0xFF, capacity_ * sizeof(element_t));
        count_ = 0;
    }

    void reset() noexcept {
        if (slots_)
            allocator_t{}.deallocate((byte_t*)slots_, capacity_ * sizeof(element_t));
        slots_ = nullptr;
        capacity_ = 0;
        count_ = 0;
    }

    growing_hash_set_gt(std::size_t capacity) noexcept
        : slots_((element_t*)allocator_t{}.allocate(ceil2(capacity) * sizeof(element_t))),
          capacity_(slots_ ? ceil2(capacity) : 0u), count_(0u) {
        clear();
    }

    growing_hash_set_gt(growing_hash_set_gt&& other) noexcept {
        slots_ = exchange(other.slots_, nullptr);
        capacity_ = exchange(other.capacity_, 0);
        count_ = exchange(other.count_, 0);
    }

    growing_hash_set_gt& operator=(growing_hash_set_gt&& other) noexcept {
        std::swap(slots_, other.slots_);
        std::swap(capacity_, other.capacity_);
        std::swap(count_, other.count_);
        return *this;
    }

    growing_hash_set_gt(growing_hash_set_gt const&) = delete;
    growing_hash_set_gt& operator=(growing_hash_set_gt const&) = delete;

    /**
     *  @brief  Checks if the element is already in the hash-set.
     *  @return `true` if the element is already in the hash-set.
     */
    inline bool test(element_t const& elem) const noexcept {
        std::size_t index = hasher_(elem) & (capacity_ - 1);
        while (slots_[index] != default_free_value<element_t>()) {
            if (slots_[index] == elem)
                return true;

            index = (index + 1) & (capacity_ - 1);
        }
        return false;
    }

    /**
     *  @brief  Inserts an element into the hash-set.
     *  @return Similar to `bitset_gt`, returns the previous value.
     */
    inline bool set(element_t const& elem) noexcept {
        std::size_t index = hasher_(elem) & (capacity_ - 1);
        while (slots_[index] != default_free_value<element_t>()) {
            // Already exists
            if (slots_[index] == elem)
                return true;

            index = (index + 1) & (capacity_ - 1);
        }
        slots_[index] = elem;
        ++count_;
        return false;
    }

    /**
     *  @brief  Extends the capacity of the hash-set.
     *  @return `true` if enough capacity is available, `false` if memory allocation failed.
     */
    bool reserve(std::size_t new_capacity) noexcept {
        new_capacity = (new_capacity * 5u) / 3u;
        if (new_capacity <= capacity_)
            return true;

        new_capacity = ceil2(new_capacity);
        element_t* new_slots = (element_t*)allocator_t{}.allocate(new_capacity * sizeof(element_t));
        if (!new_slots)
            return false;

        std::memset((void*)new_slots, 0xFF, new_capacity * sizeof(element_t));
        std::size_t new_count = count_;
        if (count_) {
            for (std::size_t old_index = 0; old_index != capacity_; ++old_index) {
                if (slots_[old_index] == default_free_value<element_t>())
                    continue;

                std::size_t new_index = hasher_(slots_[old_index]) & (new_capacity - 1);
                while (new_slots[new_index] != default_free_value<element_t>())
                    new_index = (new_index + 1) & (new_capacity - 1);
                new_slots[new_index] = slots_[old_index];
            }
        }

        reset();
        slots_ = new_slots;
        capacity_ = new_capacity;
        count_ = new_count;
        return true;
    }
};

/**
 *  @brief  Basic single-threaded @b ring class, used for all kinds of task queues.
 */
template <typename element_at, typename allocator_at = std::allocator<element_at>> //
class ring_gt {
  public:
    using element_t = element_at;
    using allocator_t = allocator_at;

    static_assert(std::is_trivially_destructible<element_t>(), "This heap is designed for trivial structs");
    static_assert(std::is_trivially_copy_constructible<element_t>(), "This heap is designed for trivial structs");

    using value_type = element_t;

  private:
    element_t* elements_{};
    std::size_t capacity_{};
    std::size_t head_{};
    std::size_t tail_{};
    bool empty_{true};
    allocator_t allocator_{};

  public:
    explicit ring_gt(allocator_t const& alloc = allocator_t()) noexcept : allocator_(alloc) {}

    ring_gt(ring_gt const&) = delete;
    ring_gt& operator=(ring_gt const&) = delete;

    ring_gt(ring_gt&& other) noexcept { swap(other); }
    ring_gt& operator=(ring_gt&& other) noexcept {
        swap(other);
        return *this;
    }

    void swap(ring_gt& other) noexcept {
        std::swap(elements_, other.elements_);
        std::swap(capacity_, other.capacity_);
        std::swap(head_, other.head_);
        std::swap(tail_, other.tail_);
        std::swap(empty_, other.empty_);
        std::swap(allocator_, other.allocator_);
    }

    ~ring_gt() noexcept { reset(); }

    bool empty() const noexcept { return empty_; }
    size_t capacity() const noexcept { return capacity_; }
    size_t size() const noexcept {
        if (empty_)
            return 0;
        else if (head_ > tail_)
            return head_ - tail_;
        else
            return capacity_ - (tail_ - head_);
    }

    void clear() noexcept {
        head_ = 0;
        tail_ = 0;
        empty_ = true;
    }

    void reset() noexcept {
        if (elements_)
            allocator_.deallocate(elements_, capacity_);
        elements_ = nullptr;
        capacity_ = 0;
        head_ = 0;
        tail_ = 0;
        empty_ = true;
    }

    bool reserve(std::size_t n) noexcept {
        if (n < size())
            return false; // prevent data loss
        if (n <= capacity())
            return true;
        n = (std::max<std::size_t>)(ceil2(n), 64u);
        element_t* elements = allocator_.allocate(n);
        if (!elements)
            return false;

        std::size_t i = 0;
        while (try_pop(elements[i]))
            i++;

        reset();
        elements_ = elements;
        capacity_ = n;
        head_ = i;
        tail_ = 0;
        empty_ = (i == 0);
        return true;
    }

    void push(element_t const& value) usearch_noexcept_m {
        usearch_assert_m(capacity() > 0, "Ring buffer is not initialized");
        usearch_assert_m(size() < capacity(), "Ring buffer is full");
        elements_[head_] = value;
        head_ = (head_ + 1) % capacity_;
        empty_ = false;
    }

    bool try_push(element_t const& value) noexcept {
        if (head_ == tail_ && !empty_)
            return false; // `elements_` is full

        return push(value);
        return true;
    }

    bool try_pop(element_t& value) noexcept {
        if (empty_)
            return false;

        value = std::move(elements_[tail_]);
        tail_ = (tail_ + 1) % capacity_;
        empty_ = head_ == tail_;
        return true;
    }

    element_t const& operator[](std::size_t i) const noexcept { return elements_[(tail_ + i) % capacity_]; }
};

/// @brief Number of neighbors per graph node.
/// Defaults to 32 in FAISS and 16 in hnswlib.
/// > It is called `M` in the paper.
constexpr std::size_t default_connectivity() { return 16; }

/// @brief Hyper-parameter controlling the quality of indexing.
/// Defaults to 40 in FAISS and 200 in hnswlib.
/// > It is called `efConstruction` in the paper.
constexpr std::size_t default_expansion_add() { return 128; }

/// @brief Hyper-parameter controlling the quality of search.
/// Defaults to 16 in FAISS and 10 in hnswlib.
/// > It is called `ef` in the paper.
constexpr std::size_t default_expansion_search() { return 64; }

constexpr std::size_t default_allocator_entry_bytes() { return 64; }

/**
 *  @brief  Configuration settings for the index construction.
 *          Includes the main `::connectivity` parameter (`M` in the paper)
 *          and two expansion factors - for construction and search.
 */
struct index_config_t {
    /// @brief Number of neighbors per graph node.
    /// Defaults to 32 in FAISS and 16 in hnswlib.
    /// > It is called `M` in the paper.
    std::size_t connectivity = default_connectivity();

    /// @brief Number of neighbors per graph node in base level graph.
    /// Defaults to double of the other levels, so 64 in FAISS and 32 in hnswlib.
    /// > It is called `M0` in the paper.
    std::size_t connectivity_base = default_connectivity() * 2;

    inline index_config_t() = default;
    inline index_config_t(std::size_t c, std::size_t cb = 0) noexcept : connectivity(c), connectivity_base(cb) {}

    /**
     *  @brief  Validates the configuration settings, updating them in-place.
     *  @return Error message, if any.
     */
    inline error_t validate() noexcept {
        if (connectivity == 0)
            connectivity = default_connectivity();
        if (connectivity_base == 0)
            connectivity_base = connectivity * 2;
        if (connectivity < 2)
            return "Connectivity must be at least 2, otherwise the index degenerates into ropes";
        if (connectivity_base < connectivity)
            return "Base layer should be at least as connected as the rest of the graph";
        return {};
    }

    /**
     *  @brief  Immutable function to check if the configuration is valid.
     *  @return `true` if the configuration is valid.
     */
    inline bool is_valid() const noexcept { return connectivity >= 2 && connectivity_base >= connectivity; }
};

/**
 *  @brief  Growth settings for the index container.
 *          Includes the upper bound for `::members` capacity,
 *          and the number of read/write threads expected to work with the index.
 */
struct index_limits_t {
    /// @brief Maximum number of entries in the index.
    std::size_t members = 0;
    /// @brief Max number of threads simultaneously updating entries.
    std::size_t threads_add = std::thread::hardware_concurrency();
    /// @brief Max number of threads simultaneously searching entries.
    std::size_t threads_search = std::thread::hardware_concurrency();

    inline index_limits_t(std::size_t n, std::size_t t) noexcept : members(n), threads_add(t), threads_search(t) {}
    inline index_limits_t(std::size_t n = 0) noexcept : index_limits_t(n, std::thread::hardware_concurrency()) {}
    /// @brief Returns the upper limit for the number of threads.
    inline std::size_t threads() const noexcept { return (std::max)(threads_add, threads_search); }
    /// @brief Returns the concurrency-level of the index - the minimum of thread counts.
    inline std::size_t concurrency() const noexcept { return (std::min)(threads_add, threads_search); }
};

struct index_update_config_t {
    /// @brief Hyper-parameter controlling the quality of indexing.
    /// Defaults to 40 in FAISS and 200 in hnswlib.
    /// > It is called `efConstruction` in the paper.
    std::size_t expansion = default_expansion_add();

    /// @brief Optional thread identifier for multi-threaded construction.
    std::size_t thread = 0;
};

struct index_search_config_t {
    /// @brief Hyper-parameter controlling the quality of search.
    /// Defaults to 16 in FAISS and 10 in hnswlib.
    /// > It is called `ef` in the paper.
    std::size_t expansion = default_expansion_search();

    /// @brief Optional thread identifier for multi-threaded construction.
    std::size_t thread = 0;

    /// @brief Brute-forces exhaustive search over all entries in the index.
    bool exact = false;
};

struct index_cluster_config_t {
    /// @brief Hyper-parameter controlling the quality of search.
    /// Defaults to 16 in FAISS and 10 in hnswlib.
    /// > It is called `ef` in the paper.
    std::size_t expansion = default_expansion_search();

    /// @brief Optional thread identifier for multi-threaded construction.
    std::size_t thread = 0;
};

struct index_copy_config_t {};

struct index_join_config_t {
    /// @brief Controls maximum number of proposals per man during stable marriage.
    std::size_t max_proposals = 0;

    /// @brief Hyper-parameter controlling the quality of search.
    /// Defaults to 16 in FAISS and 10 in hnswlib.
    /// > It is called `ef` in the paper.
    std::size_t expansion = default_expansion_search();

    /// @brief Brute-forces exhaustive search over all entries in the index.
    bool exact = false;
};

/// @brief  C++17 and newer version deprecate the `std::result_of`
template <typename metric_at, typename... args_at>
using return_type_gt =
#if defined(USEARCH_DEFINED_CPP17)
    typename std::invoke_result<metric_at, args_at...>::type;
#else
    typename std::result_of<metric_at(args_at...)>::type;
#endif

/**
 *  @brief  An example of what a USearch-compatible ad-hoc filter would look like.
 *
 *  A similar function object can be passed to search queries to further filter entries
 *  on their auxiliary properties, such as some categorical keys stored in an external DBMS.
 */
struct dummy_predicate_t {
    template <typename member_at> constexpr bool operator()(member_at&&) const noexcept { return true; }
};

/**
 *  @brief  An example of what a USearch-compatible ad-hoc operation on in-flight entries.
 *
 *  This kind of callbacks is used when the engine is being updated and you want to patch
 *  the entries, while their are still under locks - limiting concurrent access and providing
 *  consistency.
 */
struct dummy_callback_t {
    template <typename member_at> void operator()(member_at&&) const noexcept {}
};

/**
 *  @brief  An example of what a USearch-compatible progress-bar should look like.
 *
 *  This is particularly helpful when handling long-running tasks, like serialization,
 *  saving, and loading from disk, or index-level joins.
 *  The reporter checks return value to continue or stop the process, `false` means need to stop.
 */
struct dummy_progress_t {
    inline bool operator()(std::size_t /*processed*/, std::size_t /*total*/) const noexcept { return true; }
};

/**
 *  @brief  An example of what a USearch-compatible values prefetching mechanism should look like.
 *
 *  USearch is designed to handle very large datasets, that may not fir into RAM. Fetching from
 *  external memory is very expensive, so we've added a pre-fetching mechanism, that accepts
 *  multiple objects at once, to cache in RAM ahead of the computation.
 *  The received iterators support both `get_slot` and `get_key` operations.
 *  An example usage may look like this:
 *
 *      template <typename member_citerator_like_at>
 *      inline void operator()(member_citerator_like_at, member_citerator_like_at) const noexcept {
 *          for (; begin != end; ++begin)
 *              io_uring_prefetch(offset_in_file(get_key(begin)));
 *      }
 */
struct dummy_prefetch_t {
    template <typename member_citerator_like_at>
    inline void operator()(member_citerator_like_at, member_citerator_like_at) const noexcept {}
};

/**
 *  @brief  An example of what a USearch-compatible executor (thread-pool) should look like.
 *
 *  It's expected to have `parallel(callback)` API to schedule one task per thread;
 *  an identical `fixed(count, callback)` and `dynamic(count, callback)` overloads that also accepts
 *  the number of tasks, and somehow schedules them between threads; as well as `size()` to
 *  determine the number of available threads.
 */
struct dummy_executor_t {
    dummy_executor_t() noexcept {}
    std::size_t size() const noexcept { return 1; }

    template <typename thread_aware_function_at>
    void fixed(std::size_t tasks, thread_aware_function_at&& thread_aware_function) noexcept {
        for (std::size_t task_idx = 0; task_idx != tasks; ++task_idx)
            thread_aware_function(0, task_idx);
    }

    template <typename thread_aware_function_at>
    void dynamic(std::size_t tasks, thread_aware_function_at&& thread_aware_function) noexcept {
        for (std::size_t task_idx = 0; task_idx != tasks; ++task_idx)
            if (!thread_aware_function(0, task_idx))
                break;
    }

    template <typename thread_aware_function_at>
    void parallel(thread_aware_function_at&& thread_aware_function) noexcept {
        thread_aware_function(0);
    }
};

/**
 *  @brief  An example of what a USearch-compatible key-to-key mapping should look like.
 *
 *  This is particularly helpful for "Semantic Joins", where we map entries of one collection
 *  to entries of another. In asymmetric setups, where A -> B is needed, but B -> A is not,
 *  this can be passed to minimize memory usage.
 */
struct dummy_key_to_key_mapping_t {
    struct member_ref_t {
        template <typename key_at> member_ref_t& operator=(key_at&&) noexcept { return *this; }
    };
    template <typename key_at> member_ref_t operator[](key_at&&) const noexcept { return {}; }
};

/**
 *  @brief  Checks if the provided object has a dummy type, emulating an interface,
 *          but performing no real computation.
 */
template <typename object_at> static constexpr bool is_dummy() {
    using object_t = typename std::remove_all_extents<object_at>::type;
    return std::is_same<typename std::decay<object_t>::type, dummy_predicate_t>::value || //
           std::is_same<typename std::decay<object_t>::type, dummy_callback_t>::value ||  //
           std::is_same<typename std::decay<object_t>::type, dummy_progress_t>::value ||  //
           std::is_same<typename std::decay<object_t>::type, dummy_prefetch_t>::value ||  //
           std::is_same<typename std::decay<object_t>::type, dummy_executor_t>::value ||  //
           std::is_same<typename std::decay<object_t>::type, dummy_key_to_key_mapping_t>::value;
}

template <typename, typename at> struct has_reset_gt {
    static_assert(std::integral_constant<at, false>::value, "Second template parameter needs to be of function type.");
};

template <typename check_at, typename return_at, typename... args_at>
struct has_reset_gt<check_at, return_at(args_at...)> {
  private:
    template <typename at>
    static constexpr auto check(at*) ->
        typename std::is_same<decltype(std::declval<at>().reset(std::declval<args_at>()...)), return_at>::type;
    template <typename> static constexpr std::false_type check(...);

    typedef decltype(check<check_at>(0)) type;

  public:
    static constexpr bool value = type::value;
};

/**
 *  @brief  Checks if a certain class has a member function called `reset`.
 */
template <typename at> constexpr bool has_reset() { return has_reset_gt<at, void()>::value; }

struct serialization_result_t {
    error_t error;

    explicit operator bool() const noexcept { return !error; }
    serialization_result_t failed(error_t message) noexcept {
        error = std::move(message);
        return std::move(*this);
    }
};

/**
 *  @brief Smart-pointer wrapping the LibC @b `FILE` for binary file @b outputs.
 *
 * This class raises no exceptions and corresponds errors through `serialization_result_t`.
 * The class automatically closes the file when the object is destroyed.
 */
class output_file_t {
    char const* path_ = nullptr;
    std::FILE* file_ = nullptr;

  public:
    output_file_t(char const* path) noexcept : path_(path) {}
    ~output_file_t() noexcept { close(); }
    output_file_t(output_file_t&& other) noexcept
        : path_(exchange(other.path_, nullptr)), file_(exchange(other.file_, nullptr)) {}
    output_file_t& operator=(output_file_t&& other) noexcept {
        std::swap(path_, other.path_);
        std::swap(file_, other.file_);
        return *this;
    }
    serialization_result_t open_if_not() noexcept {
        serialization_result_t result;
        if (!file_)
            file_ = std::fopen(path_, "wb");
        if (!file_)
            return result.failed(std::strerror(errno));
        return result;
    }
    serialization_result_t write(void const* begin, std::size_t length) noexcept {
        serialization_result_t result;
        std::size_t written = std::fwrite(begin, length, 1, file_);
        if (length && !written)
            return result.failed(std::strerror(errno));
        return result;
    }
    void close() noexcept {
        if (file_)
            std::fclose(exchange(file_, nullptr));
    }
};

/**
 *  @brief  Smart-pointer wrapping the LibC @b `FILE` for binary files @b inputs.
 *
 * This class raises no exceptions and corresponds errors through `serialization_result_t`.
 * The class automatically closes the file when the object is destroyed.
 */
class input_file_t {
    char const* path_ = nullptr;
    std::FILE* file_ = nullptr;

  public:
    input_file_t(char const* path) noexcept : path_(path) {}
    ~input_file_t() noexcept { close(); }
    input_file_t(input_file_t&& other) noexcept
        : path_(exchange(other.path_, nullptr)), file_(exchange(other.file_, nullptr)) {}
    input_file_t& operator=(input_file_t&& other) noexcept {
        std::swap(path_, other.path_);
        std::swap(file_, other.file_);
        return *this;
    }

    serialization_result_t open_if_not() noexcept {
        serialization_result_t result;
        if (!file_)
            file_ = std::fopen(path_, "rb");
        if (!file_)
            return result.failed(std::strerror(errno));
        return result;
    }
    serialization_result_t read(void* begin, std::size_t length) noexcept {
        serialization_result_t result;
        std::size_t read = std::fread(begin, length, 1, file_);
        if (length && !read) {
            bool reached_eof = std::feof(file_);
            return result.failed(reached_eof ? "End of file reached!" : std::strerror(errno));
        }
        return result;
    }
    void close() noexcept {
        if (file_)
            std::fclose(exchange(file_, nullptr));
    }

    explicit operator bool() const noexcept { return file_; }
    bool seek_to(std::size_t progress) noexcept {
        return std::fseek(file_, static_cast<long>(progress), SEEK_SET) == 0;
    }
    bool seek_to_end() noexcept { return std::fseek(file_, 0L, SEEK_END) == 0; }
    bool infer_progress(std::size_t& progress) noexcept {
        long int result = std::ftell(file_);
        if (result == -1L)
            return false;
        progress = static_cast<std::size_t>(result);
        return true;
    }
};

/**
 *  @brief  Represents a memory-mapped file or a pre-allocated anonymous memory region.
 *
 *  This class provides a convenient way to memory-map a file and access its contents as a block of
 *  memory. The class handles platform-specific memory-mapping operations on Windows, Linux, and MacOS.
 *  The class automatically closes the file when the object is destroyed.
 */
class memory_mapped_file_t {
    char const* path_{}; /**< The path to the file to be memory-mapped. */
    void* ptr_{};        /**< A pointer to the memory-mapping. */
    size_t length_{};    /**< The length of the memory-mapped file in bytes. */

#if defined(USEARCH_DEFINED_WINDOWS)
    HANDLE file_handle_{};    /**< The file handle on Windows. */
    HANDLE mapping_handle_{}; /**< The mapping handle on Windows. */
#else
    int file_descriptor_{}; /**< The file descriptor on Linux and MacOS. */
#endif

  public:
    explicit operator bool() const noexcept { return ptr_ != nullptr; }
    byte_t* data() noexcept { return reinterpret_cast<byte_t*>(ptr_); }
    byte_t const* data() const noexcept { return reinterpret_cast<byte_t const*>(ptr_); }
    std::size_t size() const noexcept { return static_cast<std::size_t>(length_); }

    memory_mapped_file_t() noexcept {}
    memory_mapped_file_t(char const* path) noexcept : path_(path) {}
    ~memory_mapped_file_t() noexcept { close(); }
    memory_mapped_file_t(memory_mapped_file_t&& other) noexcept
        : path_(exchange(other.path_, nullptr)), ptr_(exchange(other.ptr_, nullptr)),
          length_(exchange(other.length_, 0)),
#if defined(USEARCH_DEFINED_WINDOWS)
          file_handle_(exchange(other.file_handle_, nullptr)), mapping_handle_(exchange(other.mapping_handle_, nullptr))
#else
          file_descriptor_(exchange(other.file_descriptor_, 0))
#endif
    {
    }

    memory_mapped_file_t(byte_t* data, std::size_t length) noexcept : ptr_(data), length_(length) {}

    memory_mapped_file_t& operator=(memory_mapped_file_t&& other) noexcept {
        std::swap(path_, other.path_);
        std::swap(ptr_, other.ptr_);
        std::swap(length_, other.length_);
#if defined(USEARCH_DEFINED_WINDOWS)
        std::swap(file_handle_, other.file_handle_);
        std::swap(mapping_handle_, other.mapping_handle_);
#else
        std::swap(file_descriptor_, other.file_descriptor_);
#endif
        return *this;
    }

    serialization_result_t open_if_not() noexcept {
        serialization_result_t result;
        if (!path_ || ptr_)
            return result;

#if defined(USEARCH_DEFINED_WINDOWS)

        HANDLE file_handle =
            CreateFile(path_, GENERIC_READ, FILE_SHARE_READ, 0, OPEN_EXISTING, FILE_ATTRIBUTE_NORMAL, 0);
        if (file_handle == INVALID_HANDLE_VALUE)
            return result.failed("Opening file failed!");

        std::size_t file_length = GetFileSize(file_handle, 0);
        HANDLE mapping_handle = CreateFileMapping(file_handle, 0, PAGE_READONLY, 0, 0, 0);
        if (mapping_handle == 0) {
            CloseHandle(file_handle);
            return result.failed("Mapping file failed!");
        }

        byte_t* file = (byte_t*)MapViewOfFile(mapping_handle, FILE_MAP_READ, 0, 0, file_length);
        if (file == 0) {
            CloseHandle(mapping_handle);
            CloseHandle(file_handle);
            return result.failed("View the map failed!");
        }
        file_handle_ = file_handle;
        mapping_handle_ = mapping_handle;
        ptr_ = file;
        length_ = file_length;
#else

#if defined(USEARCH_DEFINED_LINUX)
        int descriptor = open(path_, O_RDONLY | O_NOATIME);
#else
        int descriptor = open(path_, O_RDONLY);
#endif
        if (descriptor < 0)
            return result.failed(std::strerror(errno));

        // Estimate the file size
        struct stat file_stat;
        int fstat_status = fstat(descriptor, &file_stat);
        if (fstat_status < 0) {
            ::close(descriptor);
            return result.failed(std::strerror(errno));
        }

        // Map the entire file
        byte_t* file = (byte_t*)mmap(NULL, file_stat.st_size, PROT_READ, MAP_SHARED, descriptor, 0);
        if (file == MAP_FAILED) {
            ::close(descriptor);
            return result.failed(std::strerror(errno));
        }
        file_descriptor_ = descriptor;
        ptr_ = file;
        length_ = file_stat.st_size;
#endif // Platform specific code
        return result;
    }

    void close() noexcept {
        if (!path_) {
            ptr_ = nullptr;
            length_ = 0;
            return;
        }
#if defined(USEARCH_DEFINED_WINDOWS)
        UnmapViewOfFile(ptr_);
        CloseHandle(mapping_handle_);
        CloseHandle(file_handle_);
        mapping_handle_ = nullptr;
        file_handle_ = nullptr;
#else
        munmap(ptr_, length_);
        ::close(file_descriptor_);
        file_descriptor_ = 0;
#endif
        ptr_ = nullptr;
        length_ = 0;
    }
};

struct index_serialized_header_t {
    std::uint64_t size = 0;
    std::uint64_t connectivity = 0;
    std::uint64_t connectivity_base = 0;
    std::uint64_t max_level = 0;
    std::uint64_t entry_slot = 0;
};

using default_key_t = std::uint64_t;
using default_slot_t = std::uint32_t;
using default_distance_t = float;

template <typename key_at = default_key_t> struct member_gt {
    key_at key;
    std::size_t slot;
};

template <typename key_at> inline std::size_t get_slot(member_gt<key_at> const& m) noexcept { return m.slot; }
template <typename key_at> inline key_at get_key(member_gt<key_at> const& m) noexcept { return m.key; }

template <typename key_at = default_key_t> struct member_cref_gt {
    misaligned_ref_gt<key_at const> key;
    std::size_t slot;
};

template <typename key_at> inline std::size_t get_slot(member_cref_gt<key_at> const& m) noexcept { return m.slot; }
template <typename key_at> inline key_at get_key(member_cref_gt<key_at> const& m) noexcept { return m.key; }

template <typename key_at = default_key_t> struct member_ref_gt {
    misaligned_ref_gt<key_at> key;
    std::size_t slot;

    inline operator member_cref_gt<key_at>() const noexcept { return {key.ptr(), slot}; }
};

template <typename key_at> inline std::size_t get_slot(member_ref_gt<key_at> const& m) noexcept { return m.slot; }
template <typename key_at> inline key_at get_key(member_ref_gt<key_at> const& m) noexcept { return m.key; }

/**
 *  @brief  Approximate Nearest Neighbors Search @b index-structure using the
 *          Hierarchical Navigable Small World @b (HNSW) graphs algorithm.
 *          If classical containers store @b Key->Value mappings, this one can
 *          be seen as a network of keys, accelerating approximate @b Value~>Key visited_members.
 *
 *  Unlike most implementations, this one is generic anc can be used for any search,
 *  not just within equi-dimensional vectors. Examples range from Texts to similar Chess
 *  positions, Geo-Spatial Search, and even Graphs.
 *
 *  @tparam key_at
 *      The type of primary objects stored in the index.
 *      The values, to which those map, are not managed by the same index structure.
 *
 *  @tparam compressed_slot_at
 *      The smallest unsigned integer type to address indexed elements.
 *      It is used internally to maximize space-efficiency and is generally
 *      up-casted to @b `std::size_t` in public interfaces.
 *      Can be a built-in @b `uint32_t`, `uint64_t`, or our custom @b `uint40_t`.
 *      Which makes the most sense for 4B+ entry indexes.
 *
 *  @tparam dynamic_allocator_at
 *      Dynamic memory allocator for temporary buffers, visits indicators, and
 *      priority queues, needed during construction and traversals of graphs.
 *      The allocated buffers may be uninitialized.
 *
 *  @tparam tape_allocator_at
 *      Potentially different memory allocator for primary allocations of nodes and vectors.
 *      It would never `deallocate` separate entries, and would only free all the space at once.
 *      The allocated buffers may be uninitialized.
 *
 *  @section Features
 *
 *      - Thread-safe for concurrent construction, search, and updates.
 *      - Doesn't allocate new threads, and reuses the ones its called from.
 *      - Allows storing value externally, managing just the similarity index.
 *      - Joins.

 *  @section Usage
 *
 *  @subsection Exceptions
 *
 *  None of the methods throw exceptions in the "Release" compilation mode.
 *  It may only `throw` if your memory ::dynamic_allocator_at or ::metric_at isn't
 *  safe to copy.
 *
 *  @subsection Serialization
 *
 *  When serialized, doesn't include any additional metadata.
 *  It is just the multi-level proximity-graph. You may want to store metadata about
 *  the used metric and key types somewhere else.
 *
 *  @section Implementation Details
 *
 *  Like every HNSW implementation, USearch builds levels of "Proximity Graphs".
 *  Every added vector forms a node in one or more levels of the graph.
 *  Every node is present in the base level. Every following level contains a smaller
 *  fraction of nodes. During search, the operation starts with the smaller levels
 *  and zooms-in on every following iteration of larger graph traversals.
 *
 *  Just one memory allocation is performed regardless of the number of levels.
 *  The adjacency lists across all levels are concatenated into that single buffer.
 *  That buffer starts with a "head", that stores the metadata, such as the
 *  tallest "level" of the graph that it belongs to, the external "key", and the
 *  number of "dimensions" in the vector.
 *
 *  @section Metrics, Predicates and Callbacks
 *
 *
 *  @section Smart References and Iterators
 *
 *      -   `member_citerator_t` and `member_iterator_t` have only slots, no indirections.
 *
 *      -   `member_cref_t` and `member_ref_t` contains the `slot` and a reference
 *          to the key. So it passes through 1 level of visited_members in `nodes_`.
 *          Retrieving the key via `get_key` will cause fetching yet another cache line.
 *
 *      -   `member_gt` contains an already prefetched copy of the key.
 *
 */
template <typename distance_at = default_distance_t,              //
          typename key_at = default_key_t,                        //
          typename compressed_slot_at = default_slot_t,           //
          typename dynamic_allocator_at = std::allocator<byte_t>, //
          typename tape_allocator_at = dynamic_allocator_at>      //
class index_gt {
  public:
    using distance_t = distance_at;
    using vector_key_t = key_at;
    using key_t = vector_key_t;
    using compressed_slot_t = compressed_slot_at;
    using dynamic_allocator_t = dynamic_allocator_at;
    using tape_allocator_t = tape_allocator_at;
    static_assert(sizeof(vector_key_t) >= sizeof(compressed_slot_t), "Having tiny keys doesn't make sense.");

    using member_cref_t = member_cref_gt<vector_key_t>;
    using member_ref_t = member_ref_gt<vector_key_t>;

    template <typename ref_at, typename index_at> class member_iterator_gt {
        using ref_t = ref_at;
        using index_t = index_at;

        friend class index_gt;
        member_iterator_gt() noexcept {}
        member_iterator_gt(index_t* index, std::size_t slot) noexcept : index_(index), slot_(slot) {}

        ref_t call_key(std::true_type) const noexcept { return ref_t{index_->node_at_(slot_).ckey(), slot_}; }
        ref_t call_key(std::false_type) const noexcept { return ref_t{index_->node_at_(slot_).key(), slot_}; }

        index_t* index_{};
        std::size_t slot_{};

      public:
        using iterator_category = std::random_access_iterator_tag;
        using value_type = ref_t;
        using difference_type = std::ptrdiff_t;
        using pointer = void;
        using reference = ref_t;

        reference operator*() const noexcept { return call_key(std::is_const<index_t>()); }
        vector_key_t key() const noexcept { return index_->node_at_(slot_).ckey(); }

        friend inline std::size_t get_slot(member_iterator_gt const& it) noexcept { return it.slot_; }
        friend inline vector_key_t get_key(member_iterator_gt const& it) noexcept { return it.key(); }

        member_iterator_gt operator++(int) noexcept { return member_iterator_gt(index_, slot_ + 1); }
        member_iterator_gt operator--(int) noexcept { return member_iterator_gt(index_, slot_ - 1); }
        member_iterator_gt operator+(difference_type d) noexcept { return member_iterator_gt(index_, slot_ + d); }
        member_iterator_gt operator-(difference_type d) noexcept { return member_iterator_gt(index_, slot_ - d); }

        // clang-format off
        member_iterator_gt& operator++() noexcept { slot_ += 1; return *this; }
        member_iterator_gt& operator--() noexcept { slot_ -= 1; return *this; }
        member_iterator_gt& operator+=(difference_type d) noexcept { slot_ += d; return *this; }
        member_iterator_gt& operator-=(difference_type d) noexcept { slot_ -= d; return *this; }
        bool operator==(member_iterator_gt const& other) const noexcept { return index_ == other.index_ && slot_ == other.slot_; }
        bool operator!=(member_iterator_gt const& other) const noexcept { return index_ != other.index_ || slot_ != other.slot_; }
        // clang-format on
    };

    using member_iterator_t = member_iterator_gt<member_ref_t, index_gt>;
    using member_citerator_t = member_iterator_gt<member_cref_t, index_gt const>;

    // STL compatibility:
    using value_type = vector_key_t;
    using allocator_type = dynamic_allocator_t;
    using size_type = std::size_t;
    using difference_type = std::ptrdiff_t;
    using reference = member_ref_t;
    using const_reference = member_cref_t;
    using pointer = void;
    using const_pointer = void;
    using iterator = member_iterator_t;
    using const_iterator = member_citerator_t;
    using reverse_iterator = std::reverse_iterator<member_iterator_t>;
    using reverse_const_iterator = std::reverse_iterator<member_citerator_t>;

    using dynamic_allocator_traits_t = std::allocator_traits<dynamic_allocator_t>;
    using byte_t = typename dynamic_allocator_t::value_type;
    static_assert(           //
        sizeof(byte_t) == 1, //
        "Primary allocator must allocate separate addressable bytes");

    using tape_allocator_traits_t = std::allocator_traits<tape_allocator_t>;
    static_assert(                                                 //
        sizeof(typename tape_allocator_traits_t::value_type) == 1, //
        "Tape allocator must allocate separate addressable bytes");

  private:
    /**
     *  @brief  Integer for the number of node neighbors at a specific level of the
     *          multi-level graph. It's selected to be `std::uint32_t` to improve the
     *          alignment in most common cases.
     */
    using neighbors_count_t = std::uint32_t;
    using level_t = std::int16_t;

    /**
     *  @brief  How many bytes of memory are needed to form the "head" of the node.
     */
    static constexpr std::size_t node_head_bytes_() { return sizeof(vector_key_t) + sizeof(level_t); }

    using nodes_mutexes_t = bitset_gt<dynamic_allocator_t>;

    using visits_hash_set_t = growing_hash_set_gt<compressed_slot_t, hash_gt<compressed_slot_t>, dynamic_allocator_t>;

    struct precomputed_constants_t {
        double inverse_log_connectivity{};
        std::size_t neighbors_bytes{};
        std::size_t neighbors_base_bytes{};
    };
    /// @brief A space-efficient internal data-structure used in graph traversal queues.
    struct candidate_t {
        distance_t distance;
        compressed_slot_t slot;
        inline bool operator<(candidate_t other) const noexcept { return distance < other.distance; }
    };

    using candidates_view_t = span_gt<candidate_t const>;
    using candidates_allocator_t = typename dynamic_allocator_traits_t::template rebind_alloc<candidate_t>;
    using top_candidates_t = sorted_buffer_gt<candidate_t, std::less<candidate_t>, candidates_allocator_t>;
    using next_candidates_t = max_heap_gt<candidate_t, std::less<candidate_t>, candidates_allocator_t>;

    /**
     *  @brief  A loosely-structured handle for every node. One such node is created for every member.
     *          To minimize memory usage and maximize the number of entries per cache-line, it only
     *          stores to pointers. The internal tape starts with a `vector_key_t` @b key, then
     *          a `level_t` for the number of graph @b levels in which this member appears,
     *          then the { `neighbors_count_t`, `compressed_slot_t`, `compressed_slot_t` ... } sequences
     *          for @b each-level.
     */
    class node_t {
        byte_t* tape_{};

      public:
        explicit node_t(byte_t* tape) noexcept : tape_(tape) {}
        byte_t* tape() const noexcept { return tape_; }
        byte_t* neighbors_tape() const noexcept { return tape_ + node_head_bytes_(); }
        explicit operator bool() const noexcept { return tape_; }

        node_t() = default;
        node_t(node_t const&) = default;
        node_t& operator=(node_t const&) = default;

        misaligned_ref_gt<vector_key_t const> ckey() const noexcept { return {tape_}; }
        misaligned_ref_gt<vector_key_t const> ckey() noexcept { return {tape_}; }
        misaligned_ref_gt<vector_key_t const> key() const noexcept { return {tape_}; }
        misaligned_ref_gt<vector_key_t> key() noexcept { return {tape_}; }
        misaligned_ref_gt<level_t> level() noexcept { return {tape_ + sizeof(vector_key_t)}; }

        void key(vector_key_t v) noexcept { return misaligned_store<vector_key_t>(tape_, v); }
        void level(level_t v) noexcept { return misaligned_store<level_t>(tape_ + sizeof(vector_key_t), v); }
    };

    static_assert(std::is_trivially_copy_constructible<node_t>::value, "Nodes must be light!");
    static_assert(std::is_trivially_destructible<node_t>::value, "Nodes must be light!");

    /**
     *  @brief  A slice of the node's tape, containing a the list of neighbors
     *          for a node in a single graph level. It's pre-allocated to fit
     *          as many neighbors "slots", as may be needed at the target level,
     *          and starts with a single integer `neighbors_count_t` counter.
     */
    class neighbors_ref_t {
        byte_t* tape_;

        static constexpr std::size_t shift(std::size_t i = 0) noexcept {
            return sizeof(neighbors_count_t) + sizeof(compressed_slot_t) * i;
        }

      public:
        using iterator = misaligned_ptr_gt<compressed_slot_t>;
        using const_iterator = misaligned_ptr_gt<compressed_slot_t const>;
        using value_type = compressed_slot_t;

        neighbors_ref_t(byte_t* tape) noexcept : tape_(tape) {}
        misaligned_ptr_gt<compressed_slot_t> begin() noexcept { return tape_ + shift(); }
        misaligned_ptr_gt<compressed_slot_t> end() noexcept { return begin() + size(); }
        misaligned_ptr_gt<compressed_slot_t const> begin() const noexcept { return tape_ + shift(); }
        misaligned_ptr_gt<compressed_slot_t const> end() const noexcept { return begin() + size(); }
        misaligned_ptr_gt<compressed_slot_t const> cbegin() noexcept { return tape_ + shift(); }
        misaligned_ptr_gt<compressed_slot_t const> cend() noexcept { return begin() + size(); }
        compressed_slot_t operator[](std::size_t i) const noexcept {
            return misaligned_load<compressed_slot_t>(tape_ + shift(i));
        }
        std::size_t size() const noexcept { return misaligned_load<neighbors_count_t>(tape_); }
        void clear() noexcept {
            neighbors_count_t n = misaligned_load<neighbors_count_t>(tape_);
            std::memset(tape_, 0, shift(n));
            misaligned_store<neighbors_count_t>(tape_, 0);
        }
        void push_back(compressed_slot_t slot) noexcept {
            neighbors_count_t n = misaligned_load<neighbors_count_t>(tape_);
            misaligned_store<compressed_slot_t>(tape_ + shift(n), slot);
            misaligned_store<neighbors_count_t>(tape_, n + 1);
        }
    };

    /**
     *  @brief  A package of all kinds of temporary data-structures, that the threads
     *          would reuse to process requests. Similar to having all of those as
     *          separate `thread_local` global variables.
     */
    struct usearch_align_m context_t {
        top_candidates_t top_candidates{};
        next_candidates_t next_candidates{};
        visits_hash_set_t visits{};
        std::default_random_engine level_generator{};
        std::size_t iteration_cycles{};
        std::size_t computed_distances_count{};

        /// @brief Heterogeneous distance calculation.
        template <typename value_at, typename metric_at, typename entry_at> //
        inline distance_t measure(value_at const& first, entry_at const& second, metric_at&& metric) noexcept {
            static_assert( //
                std::is_same<entry_at, member_cref_t>::value || std::is_same<entry_at, member_citerator_t>::value,
                "Unexpected type");

            computed_distances_count++;
            return metric(first, second);
        }

        /// @brief Homogeneous distance calculation.
        template <typename metric_at, typename entry_at> //
        inline distance_t measure(entry_at const& first, entry_at const& second, metric_at&& metric) noexcept {
            static_assert( //
                std::is_same<entry_at, member_cref_t>::value || std::is_same<entry_at, member_citerator_t>::value,
                "Unexpected type");

            computed_distances_count++;
            return metric(first, second);
        }

<<<<<<< HEAD
        /// @brief Heterogeneous distance calculation.
=======
        /// @brief Heterogeneous batch distance calculation.
>>>>>>> fff01d27
        template <typename value_at, typename metric_at, typename entries_at, typename candidate_allowed_at,
                  typename transform_at,
                  typename callback_at> //
        inline void measure_batch(value_at const& first, entries_at const& second_entries, metric_at&& metric,
                                  candidate_allowed_at&& candidate_allowed, transform_at&& transform,
                                  callback_at&& callback) noexcept {

            using entry_t = typename std::remove_reference<decltype(second_entries[0])>::type;
            metric.batch(first, second_entries, candidate_allowed, transform,
                         [&](entry_t const& entry, distance_t distance) {
                             callback(entry, distance);
                             computed_distances_count++;
                         });
        }
    };

    index_config_t config_{};
    index_limits_t limits_{};

    mutable dynamic_allocator_t dynamic_allocator_{};
    tape_allocator_t tape_allocator_{};

    precomputed_constants_t pre_{};
    memory_mapped_file_t viewed_file_{};

    /// @brief  Number of "slots" available for `node_t` objects. Equals to @b `limits_.members`.
    usearch_align_m mutable std::atomic<std::size_t> nodes_capacity_{};

    /// @brief  Number of "slots" already storing non-null nodes.
    usearch_align_m mutable std::atomic<std::size_t> nodes_count_{};

    /// @brief  Controls access to `max_level_` and `entry_slot_`.
    ///         If any thread is updating those values, no other threads can `add()` or `search()`.
    std::mutex global_mutex_{};

    /// @brief  The level of the top-most graph in the index. Grows as the logarithm of size, starts from zero.
    level_t max_level_{};

    /// @brief  The slot in which the only node of the top-level graph is stored.
    std::size_t entry_slot_{};

    using nodes_allocator_t = typename dynamic_allocator_traits_t::template rebind_alloc<node_t>;

    /// @brief  C-style array of `node_t` smart-pointers.
    buffer_gt<node_t, nodes_allocator_t> nodes_{};

    /// @brief  Mutex, that limits concurrent access to `nodes_`.
    mutable nodes_mutexes_t nodes_mutexes_{};

    using contexts_allocator_t = typename dynamic_allocator_traits_t::template rebind_alloc<context_t>;

    /// @brief  Array of thread-specific buffers for temporary data.
    mutable buffer_gt<context_t, contexts_allocator_t> contexts_{};

  public:
<<<<<<< HEAD
    static constexpr bool parallel_metric_k = false;
=======
    static constexpr bool parallel_metric_k = true;
>>>>>>> fff01d27

    std::size_t connectivity() const noexcept { return config_.connectivity; }
    std::size_t capacity() const noexcept { return nodes_capacity_; }
    std::size_t size() const noexcept { return nodes_count_; }
    std::size_t max_level() const noexcept { return nodes_count_ ? static_cast<std::size_t>(max_level_) : 0; }
    index_config_t const& config() const noexcept { return config_; }
    index_limits_t const& limits() const noexcept { return limits_; }
    bool is_immutable() const noexcept { return bool(viewed_file_); }
    explicit operator bool() const noexcept { return config_.is_valid(); }

    /**
     *  @section Exceptions
     *      Doesn't throw, unless the ::metric's and ::allocators's throw on copy-construction.
     */
    explicit index_gt( //
        dynamic_allocator_t dynamic_allocator = {}, tape_allocator_t tape_allocator = {}) noexcept(false)
        : config_(), limits_(0, 0), dynamic_allocator_(std::move(dynamic_allocator)),
          tape_allocator_(std::move(tape_allocator)), pre_(precompute_({})), nodes_count_(0u), max_level_(-1),
          entry_slot_(0u), nodes_(), nodes_mutexes_(), contexts_() {}

    /**
     *  @section Exceptions
     *      Doesn't throw, unless the ::metric's and ::allocators's throw on copy-construction.
     */
    explicit index_gt(index_config_t config, dynamic_allocator_t dynamic_allocator = {},
                      tape_allocator_t tape_allocator = {}) noexcept(false)
        : index_gt(dynamic_allocator, tape_allocator) {
        config.validate();
        config_ = config;
        pre_ = precompute_(config);
    }

    /**
     *  @brief  Clones the structure with the same hyper-parameters, but without contents.
     */
    index_gt fork() noexcept { return index_gt{config_, dynamic_allocator_, tape_allocator_}; }

    ~index_gt() noexcept { reset(); }

    index_gt(index_gt&& other) noexcept { swap(other); }

    index_gt& operator=(index_gt&& other) noexcept {
        swap(other);
        return *this;
    }

    struct state_result_t {
        error_t error;
        index_gt index;

        explicit operator bool() const noexcept { return !error; }
        state_result_t failed(error_t message) noexcept {
            error = std::move(message);
            return std::move(*this);
        }
        operator index_gt&&() && {
            if (error)
                __usearch_raise_runtime_error(error.what());
            return std::move(index);
        }
    };
    using copy_result_t = state_result_t;

    static state_result_t make( //
        index_config_t config = {}, dynamic_allocator_t dynamic_allocator = {},
        tape_allocator_t tape_allocator = {}) noexcept {

        error_t error = config.validate();
        if (error)
            return state_result_t{}.failed(std::move(error));

        index_gt index;
        index.config_ = std::move(config);
        index.dynamic_allocator_ = std::move(dynamic_allocator);
        index.tape_allocator_ = std::move(tape_allocator);
        index.pre_ = precompute_(index.config_);
        index.nodes_count_ = 0u;
        index.max_level_ = -1;
        index.entry_slot_ = 0u;

        state_result_t result;
        result.index = std::move(index);
        return result;
    }

    copy_result_t copy(index_copy_config_t config = {}) const noexcept {
        copy_result_t result;
        index_gt& other = result.index;
        other = index_gt(config_, dynamic_allocator_, tape_allocator_);
        if (!other.reserve(limits_))
            return result.failed("Failed to reserve the contexts");

        // Now all is left - is to allocate new `node_t` instances and populate
        // the `other.nodes_` array into it.
        for (std::size_t i = 0; i != nodes_count_; ++i)
            other.nodes_[i] = other.node_make_copy_(node_bytes_(nodes_[i]));

        other.nodes_count_ = nodes_count_.load();
        other.max_level_ = max_level_;
        other.entry_slot_ = entry_slot_;

        // This controls nothing for now :)
        (void)config;
        return result;
    }

    member_citerator_t cbegin() const noexcept { return {this, 0}; }
    member_citerator_t cend() const noexcept { return {this, size()}; }
    member_citerator_t begin() const noexcept { return {this, 0}; }
    member_citerator_t end() const noexcept { return {this, size()}; }
    member_iterator_t begin() noexcept { return {this, 0}; }
    member_iterator_t end() noexcept { return {this, size()}; }

    member_ref_t at(std::size_t slot) noexcept { return {nodes_[slot].key(), slot}; }
    member_cref_t at(std::size_t slot) const noexcept { return {nodes_[slot].ckey(), slot}; }
    member_iterator_t iterator_at(std::size_t slot) noexcept { return {this, slot}; }
    member_citerator_t citerator_at(std::size_t slot) const noexcept { return {this, slot}; }

    dynamic_allocator_t const& dynamic_allocator() const noexcept { return dynamic_allocator_; }
    tape_allocator_t const& tape_allocator() const noexcept { return tape_allocator_; }

#if defined(USEARCH_USE_PRAGMA_REGION)
#pragma region Adjusting Configuration
#endif

    /**
     *  @brief Erases all the vectors from the index.
     *
     *  Will change `size()` to zero, but will keep the same `capacity()`.
     *  Will keep the number of available threads/contexts the same as it was.
     */
    void clear() noexcept {
        if (!has_reset<tape_allocator_t>()) {
            std::size_t n = nodes_count_;
            for (std::size_t i = 0; i != n; ++i)
                node_free_(i);
        } else
            tape_allocator_.deallocate(nullptr, 0);
        nodes_count_ = 0;
        max_level_ = -1;
        entry_slot_ = 0u;
    }

    /**
     *  @brief Erases all members from index, closing files, and returning RAM to OS.
     *
     *  Will change both `size()` and `capacity()` to zero.
     *  Will deallocate all threads/contexts.
     *  If the index is memory-mapped - releases the mapping and the descriptor.
     */
    void reset() noexcept {
        clear();

        nodes_ = {};
        contexts_ = {};
        nodes_mutexes_ = {};
        limits_ = index_limits_t{0, 0};
        nodes_capacity_ = 0;
        viewed_file_ = memory_mapped_file_t{};
        tape_allocator_ = {};
    }

    /**
     *  @brief  Swaps the underlying memory buffers and thread contexts.
     */
    void swap(index_gt& other) noexcept {
        std::swap(config_, other.config_);
        std::swap(limits_, other.limits_);
        std::swap(dynamic_allocator_, other.dynamic_allocator_);
        std::swap(tape_allocator_, other.tape_allocator_);
        std::swap(pre_, other.pre_);
        std::swap(viewed_file_, other.viewed_file_);
        std::swap(max_level_, other.max_level_);
        std::swap(entry_slot_, other.entry_slot_);
        std::swap(nodes_, other.nodes_);
        std::swap(nodes_mutexes_, other.nodes_mutexes_);
        std::swap(contexts_, other.contexts_);

        // Non-atomic parts.
        std::size_t capacity_copy = nodes_capacity_;
        std::size_t count_copy = nodes_count_;
        nodes_capacity_ = other.nodes_capacity_.load();
        nodes_count_ = other.nodes_count_.load();
        other.nodes_capacity_ = capacity_copy;
        other.nodes_count_ = count_copy;
    }

    /**
     *  @brief  Increases the `capacity()` of the index to allow adding more vectors.
     *  @return `true` on success, `false` on memory allocation errors.
     */
    bool try_reserve(index_limits_t limits) usearch_noexcept_m {

        if (limits.threads_add <= limits_.threads_add          //
            && limits.threads_search <= limits_.threads_search //
            && limits.members <= limits_.members)
            return true;

        nodes_mutexes_t new_mutexes(limits.members);
        buffer_gt<node_t, nodes_allocator_t> new_nodes(limits.members);
        buffer_gt<context_t, contexts_allocator_t> new_contexts(limits.threads());
        if (!new_nodes || !new_contexts || !new_mutexes)
            return false;

        // Move the nodes info, and deallocate previous buffers.
        if (nodes_)
            std::memcpy(new_nodes.data(), nodes_.data(), sizeof(node_t) * size());

        limits_ = limits;
        nodes_capacity_ = limits.members;
        nodes_ = std::move(new_nodes);
        contexts_ = std::move(new_contexts);
        nodes_mutexes_ = std::move(new_mutexes);
        return true;
    }

    /**
     *  @brief  Increases the `capacity()` of the index to allow adding more vectors.
     *  @return `true` on success, `false` on memory allocation errors.
     */
    bool reserve(index_limits_t limits) usearch_noexcept_m { return try_reserve(limits); }

#if defined(USEARCH_USE_PRAGMA_REGION)
#pragma endregion

#pragma region Construction and Search
#endif

    struct add_result_t {
        error_t error{};
        std::size_t new_size{};
        std::size_t visited_members{};
        std::size_t computed_distances{};
        std::size_t slot{};

        explicit operator bool() const noexcept { return !error; }
        add_result_t failed(error_t message) noexcept {
            error = std::move(message);
            return std::move(*this);
        }
    };

    /// @brief  Describes a matched search result, augmenting `member_cref_t`
    ///         contents with `distance` to the query object.
    struct match_t {
        member_cref_t member;
        distance_t distance;

        inline match_t() noexcept : member({nullptr, 0}), distance(std::numeric_limits<distance_t>::max()) {}

        inline match_t(member_cref_t member, distance_t distance) noexcept : member(member), distance(distance) {}

        inline match_t(match_t&& other) noexcept
            : member({other.member.key.ptr(), other.member.slot}), distance(other.distance) {}

        inline match_t(match_t const& other) noexcept
            : member({other.member.key.ptr(), other.member.slot}), distance(other.distance) {}

        inline match_t& operator=(match_t const& other) noexcept {
            member.key.reset(other.member.key.ptr());
            member.slot = other.member.slot;
            distance = other.distance;
            return *this;
        }

        inline match_t& operator=(match_t&& other) noexcept {
            member.key.reset(other.member.key.ptr());
            member.slot = other.member.slot;
            distance = other.distance;
            return *this;
        }
    };

    class search_result_t {
        node_t const* nodes_{};
        top_candidates_t const* top_{};

        friend class index_gt;
        inline search_result_t(index_gt const& index, top_candidates_t& top) noexcept
            : nodes_(index.nodes_), top_(&top) {}

      public:
        /** @brief  Number of search results found. */
        std::size_t count{};
        /** @brief  Number of graph nodes traversed. */
        std::size_t visited_members{};
        /** @brief  Number of times the distances were computed. */
        std::size_t computed_distances{};
        error_t error{};

        inline search_result_t() noexcept {}
        inline search_result_t(search_result_t&&) = default;
        inline search_result_t& operator=(search_result_t&&) = default;

        explicit operator bool() const noexcept { return !error; }
        search_result_t failed(error_t message) noexcept {
            error = std::move(message);
            return std::move(*this);
        }

        inline operator std::size_t() const noexcept { return count; }
        inline std::size_t size() const noexcept { return count; }
        inline bool empty() const noexcept { return !count; }
        inline match_t operator[](std::size_t i) const noexcept { return at(i); }
        inline match_t front() const noexcept { return at(0); }
        inline match_t back() const noexcept { return at(count - 1); }
        inline bool contains(vector_key_t key) const noexcept {
            for (std::size_t i = 0; i != count; ++i)
                if (at(i).member.key == key)
                    return true;
            return false;
        }
        inline match_t at(std::size_t i) const noexcept {
            candidate_t const* top_ordered = top_->data();
            candidate_t candidate = top_ordered[i];
            node_t node = nodes_[candidate.slot];
            return {member_cref_t{node.ckey(), candidate.slot}, candidate.distance};
        }
        inline std::size_t merge_into(                 //
            vector_key_t* keys, distance_t* distances, //
            std::size_t old_count, std::size_t max_count) const noexcept {

            std::size_t merged_count = old_count;
            for (std::size_t i = 0; i != count; ++i) {
                match_t result = operator[](i);
                distance_t* merged_end = distances + merged_count;
                std::size_t offset = std::lower_bound(distances, merged_end, result.distance) - distances;
                if (offset == max_count)
                    continue;

                std::size_t count_worse = merged_count - offset - (max_count == merged_count);
                std::memmove(keys + offset + 1, keys + offset, count_worse * sizeof(vector_key_t));
                std::memmove(distances + offset + 1, distances + offset, count_worse * sizeof(distance_t));
                keys[offset] = result.member.key;
                distances[offset] = result.distance;
                merged_count += merged_count != max_count;
            }
            return merged_count;
        }
        inline std::size_t dump_to(vector_key_t* keys, distance_t* distances) const noexcept {
            for (std::size_t i = 0; i != count; ++i) {
                match_t result = operator[](i);
                keys[i] = result.member.key;
                distances[i] = result.distance;
            }
            return count;
        }
        inline std::size_t dump_to(vector_key_t* keys) const noexcept {
            for (std::size_t i = 0; i != count; ++i) {
                match_t result = operator[](i);
                keys[i] = result.member.key;
            }
            return count;
        }
    };

    struct cluster_result_t {
        error_t error{};
        std::size_t visited_members{};
        std::size_t computed_distances{};
        match_t cluster{};

        explicit operator bool() const noexcept { return !error; }
        cluster_result_t failed(error_t message) noexcept {
            error = std::move(message);
            return std::move(*this);
        }
    };

    /**
     *  @brief  Inserts a new entry into the index. Thread-safe. Supports @b heterogeneous lookups.
     *          Expects needed capacity to be reserved ahead of time: `size() < capacity()`.
     *
     *  @tparam metric_at
     *      A function responsible for computing the distance @b (dis-similarity) between two objects.
     *      It should be callable into distinctly different scenarios:
     *          - `distance_t operator() (value_at, entry_at)` - from new object to existing entries.
     *          - `distance_t operator() (entry_at, entry_at)` - between existing entries.
     *      Where any possible `entry_at` has both two interfaces: `std::size_t slot()`, `vector_key_t key()`.
     *
     *  @param[in] key External identifier/name/descriptor for the new entry.
     *  @param[in] value Content that will be compared against other entries to index.
     *  @param[in] metric Callable object measuring distance between ::value and present objects.
     *  @param[in] config Configuration options for this specific operation.
     *  @param[in] callback On-success callback, executed while the `member_ref_t` is still under lock.
     */
    template <                                   //
        typename value_at,                       //
        typename metric_at,                      //
        typename callback_at = dummy_callback_t, //
        typename prefetch_at = dummy_prefetch_t  //
        >
    add_result_t add(                                           //
        vector_key_t key, value_at&& value, metric_at&& metric, //
        index_update_config_t config = {},                      //
        callback_at&& callback = callback_at{},                 //
        prefetch_at&& prefetch = prefetch_at{}) usearch_noexcept_m {

        add_result_t result;
        if (is_immutable())
            return result.failed("Can't add to an immutable index");

        // Make sure we have enough local memory to perform this request
        context_t& context = contexts_[config.thread];
        top_candidates_t& top = context.top_candidates;
        next_candidates_t& next = context.next_candidates;
        top.clear();
        next.clear();

        // The top list needs one more slot than the connectivity of the base level
        // for the heuristic, that tries to squeeze one more element into saturated list.
        std::size_t connectivity_max = (std::max)(config_.connectivity_base, config_.connectivity);
        std::size_t top_limit = (std::max)(connectivity_max + 1, config.expansion);
        if (!top.reserve(top_limit))
            return result.failed("Out of memory!");
        if (!next.reserve(config.expansion))
            return result.failed("Out of memory!");

        // Determining how much memory to allocate for the node depends on the target level
        std::unique_lock<std::mutex> new_level_lock(global_mutex_);
        level_t max_level_copy = max_level_;       // Copy under lock
        std::size_t entry_slot_copy = entry_slot_; // Copy under lock
        level_t new_target_level = choose_random_level_(context.level_generator);

        // Make sure we are not overflowing
        std::size_t capacity = nodes_capacity_.load();
        std::size_t new_slot = nodes_count_.fetch_add(1);
        if (new_slot >= capacity) {
            nodes_count_.fetch_sub(1);
            return result.failed("Reserve capacity ahead of insertions!");
        }

        // Allocate the neighbors
        node_t new_node = node_make_(key, new_target_level);
        if (!new_node) {
            nodes_count_.fetch_sub(1);
            return result.failed("Out of memory!");
        }
        if (new_target_level <= max_level_copy)
            new_level_lock.unlock();

        nodes_[new_slot] = new_node;
        result.new_size = new_slot + 1;
        result.slot = new_slot;
        callback(at(new_slot));

        // Do nothing for the first element
        if (!new_slot) {
            entry_slot_ = new_slot;
            max_level_ = new_target_level;
            return result;
        }

        // Pull stats
        result.computed_distances = context.computed_distances_count;
        result.visited_members = context.iteration_cycles;

        // Go down the level, tracking only the closest match
        std::size_t closest_slot = search_for_one_( //
            value, metric, prefetch,                //
            entry_slot_copy, max_level_copy, new_target_level, context);

        // From `new_target_level` down - perform proper extensive search
        for (level_t level = (std::min)(new_target_level, max_level_copy); level >= 0; --level) {
            // TODO: Handle out of memory conditions
            search_to_insert_(value, metric, prefetch, closest_slot, level, config.expansion, context);
            candidates_view_t closest_view;
            {
                node_lock_t new_lock = node_lock_(new_slot);
                neighbors_(new_node, level).clear();
                closest_view = form_links_to_closest_(metric, new_slot, level, context);
                closest_slot = closest_view[0].slot;
            }
            form_reverse_links_(metric, new_slot, closest_view, value, level, context);
        }

        // Normalize stats
        result.computed_distances = context.computed_distances_count - result.computed_distances;
        result.visited_members = context.iteration_cycles - result.visited_members;

        // Updating the entry point if needed
        if (new_target_level > max_level_copy) {
            entry_slot_ = new_slot;
            max_level_ = new_target_level;
        }
        return result;
    }

    /**
     *  @brief  Update an existing entry. Thread-safe. Supports @b heterogeneous lookups.
     *
     *  ! It's assumed that different threads aren't updating the same entry at the same time.
     *  ! The state won't be corrupted, but no transactional guarantees are provided and the
     *  ! resulting value & neighbors list may be inconsistent.
     *
     *  @tparam metric_at
     *      A function responsible for computing the distance @b (dis-similarity) between two objects.
     *      It should be callable into distinctly different scenarios:
     *          - `distance_t operator() (value_at, entry_at)` - from new object to existing entries.
     *          - `distance_t operator() (entry_at, entry_at)` - between existing entries.
     *      For any possible `entry_at` following interfaces will work:
     *          - `std::size_t get_slot(entry_at const &)`
     *          - `vector_key_t get_key(entry_at const &)`
     *
     *  @param[in] iterator Iterator pointing to an existing entry to be replaced.
     *  @param[in] key External identifier/name/descriptor for the entry.
     *  @param[in] value Content that will be compared against other entries in the index.
     *  @param[in] metric Callable object measuring distance between ::value and present objects.
     *  @param[in] config Configuration options for this specific operation.
     *  @param[in] callback On-success callback, executed while the `member_ref_t` is still under lock.
     */
    template <                                   //
        typename value_at,                       //
        typename metric_at,                      //
        typename callback_at = dummy_callback_t, //
        typename prefetch_at = dummy_prefetch_t  //
        >
    add_result_t update(                        //
        member_iterator_t iterator,             //
        vector_key_t key,                       //
        value_at&& value,                       //
        metric_at&& metric,                     //
        index_update_config_t config = {},      //
        callback_at&& callback = callback_at{}, //
        prefetch_at&& prefetch = prefetch_at{}) usearch_noexcept_m {

        // Someone is gonna fuzz this, so let's make sure we cover the basics
        if (!config.expansion)
            config.expansion = default_expansion_add();

        usearch_assert_m(!is_immutable(), "Can't add to an immutable index");
        add_result_t result;
        std::size_t updated_slot = iterator.slot_;

        // Make sure we have enough local memory to perform this request
        context_t& context = contexts_[config.thread];
        top_candidates_t& top = context.top_candidates;
        next_candidates_t& next = context.next_candidates;
        top.clear();
        next.clear();

        // The top list needs one more slot than the connectivity of the base level
        // for the heuristic, that tries to squeeze one more element into saturated list.
        std::size_t connectivity_max = (std::max)(config_.connectivity_base, config_.connectivity);
        std::size_t top_limit = (std::max)(connectivity_max + 1, config.expansion);
        if (!top.reserve(top_limit))
            return result.failed("Out of memory!");
        if (!next.reserve(config.expansion))
            return result.failed("Out of memory!");

        node_t updated_node = node_at_(updated_slot);
        level_t updated_node_level = updated_node.level();

        // Copy entry coordinates under locks
        level_t max_level_copy;
        std::size_t entry_slot_copy;
        {
            std::unique_lock<std::mutex> new_level_lock(global_mutex_);
            max_level_copy = max_level_;   // Copy under lock
            entry_slot_copy = entry_slot_; // Copy under lock
        }

        // Pull stats
        result.computed_distances = context.computed_distances_count;
        result.visited_members = context.iteration_cycles;

        // Go down the level, tracking only the closest match;
        // It may even be equal to the `updated_slot`
        std::size_t closest_slot = search_for_one_( //
            value, metric, prefetch,                //
            entry_slot_copy, max_level_copy, updated_node_level, context);

        // From `updated_node_level` down - perform proper extensive search
        for (level_t level = (std::min)(updated_node_level, max_level_copy); level >= 0; --level) {
            // TODO: Handle out of memory conditions
            search_to_update_(value, metric, prefetch, closest_slot, updated_slot, level, config.expansion, context);
            candidates_view_t closest_view;
            {
                node_lock_t updated_lock = node_lock_(updated_slot);
                neighbors_(updated_node, level).clear();
                closest_view = form_links_to_closest_(metric, updated_slot, level, context);
                closest_slot = closest_view[0].slot;
            }
            form_reverse_links_(metric, updated_slot, closest_view, value, level, context);
        }
        updated_node.key(key);

        // Normalize stats
        result.computed_distances = context.computed_distances_count - result.computed_distances;
        result.visited_members = context.iteration_cycles - result.visited_members;
        result.slot = updated_slot;

        callback(at(updated_slot));
        return result;
    }

    /**
     *  @brief Searches for the closest elements to the given ::query. Thread-safe.
     *
     *  @param[in] query Content that will be compared against other entries in the index.
     *  @param[in] wanted The upper bound for the number of results to return.
     *  @param[in] config Configuration options for this specific operation.
     *  @param[in] predicate Optional filtering predicate for `member_cref_t`.
     *  @return Smart object referencing temporary memory. Valid until next `search()`, `add()`, or `cluster()`.
     */
    template <                                     //
        typename value_at,                         //
        typename metric_at,                        //
        typename predicate_at = dummy_predicate_t, //
        typename prefetch_at = dummy_prefetch_t    //
        >
    search_result_t search(                        //
        value_at&& query,                          //
        std::size_t wanted,                        //
        metric_at&& metric,                        //
        index_search_config_t config = {},         //
        predicate_at&& predicate = predicate_at{}, //
        prefetch_at&& prefetch = prefetch_at{}) const usearch_noexcept_m {

        // Someone is gonna fuzz this, so let's make sure we cover the basics
        if (!wanted)
            return search_result_t{};

        // Expansion factor set to zero is equivalent to the default value
        if (!config.expansion)
            config.expansion = default_expansion_search();

        context_t& context = contexts_[config.thread];
        top_candidates_t& top = context.top_candidates;
        search_result_t result{*this, top};
        if (!nodes_count_)
            return result;

        // Go down the level, tracking only the closest match
        result.computed_distances = context.computed_distances_count;
        result.visited_members = context.iteration_cycles;

        if (config.exact) {
            if (!top.reserve(wanted))
                return result.failed("Out of memory!");
            search_exact_(query, metric, predicate, wanted, context);
        } else {
            next_candidates_t& next = context.next_candidates;
            std::size_t expansion = (std::max)(config.expansion, wanted);
            usearch_assert_m(expansion > 0, "Expansion factor can't be a zero!");
            if (!next.reserve(expansion))
                return result.failed("Out of memory!");
            if (!top.reserve(expansion))
                return result.failed("Out of memory!");

            std::size_t closest_slot = search_for_one_(query, metric, prefetch, entry_slot_, max_level_, 0, context);

            // For bottom layer we need a more optimized procedure
            if (!search_to_find_in_base_(query, metric, predicate, prefetch, closest_slot, expansion, context))
                return result.failed("Out of memory!");
        }

        top.sort_ascending();
        top.shrink(wanted);

        // Normalize stats
        result.computed_distances = context.computed_distances_count - result.computed_distances;
        result.visited_members = context.iteration_cycles - result.visited_members;
        result.count = top.size();
        return result;
    }

    /**
     *  @brief Identifies the closest cluster to the given ::query. Thread-safe.
     *
     *  @param[in] query Content that will be compared against other entries in the index.
     *  @param[in] level The index level to target. Higher means lower resolution.
     *  @param[in] config Configuration options for this specific operation.
     *  @param[in] predicate Optional filtering predicate for `member_cref_t`.
     *  @return Smart object referencing temporary memory. Valid until next `search()`, `add()`, or `cluster()`.
     */
    template <                                     //
        typename value_at,                         //
        typename metric_at,                        //
        typename predicate_at = dummy_predicate_t, //
        typename prefetch_at = dummy_prefetch_t    //
        >
    cluster_result_t cluster(                      //
        value_at&& query,                          //
        std::size_t level,                         //
        metric_at&& metric,                        //
        index_cluster_config_t config = {},        //
        predicate_at&& predicate = predicate_at{}, //
        prefetch_at&& prefetch = prefetch_at{}) const noexcept {

        context_t& context = contexts_[config.thread];
        cluster_result_t result;
        if (!nodes_count_)
            return result.failed("No clusters to identify");

        // Go down the level, tracking only the closest match
        result.computed_distances = context.computed_distances_count;
        result.visited_members = context.iteration_cycles;

        next_candidates_t& next = context.next_candidates;
        std::size_t expansion = config.expansion;
        if (!next.reserve(expansion))
            return result.failed("Out of memory!");

        result.cluster.member = at(search_for_one_(query, metric, prefetch, entry_slot_, max_level_,
                                                   static_cast<level_t>(level <= 0 ? 0 : level - 1), context));
        result.cluster.distance = context.measure(query, result.cluster.member, metric);

        // Normalize stats
        result.computed_distances = context.computed_distances_count - result.computed_distances;
        result.visited_members = context.iteration_cycles - result.visited_members;

        (void)predicate;
        return result;
    }

#if defined(USEARCH_USE_PRAGMA_REGION)
#pragma endregion

#pragma region Metadata
#endif

    struct stats_t {
        std::size_t nodes{};
        std::size_t edges{};
        std::size_t max_edges{};
        std::size_t allocated_bytes{};
    };

    stats_t stats() const noexcept {
        stats_t result{};

        for (std::size_t i = 0; i != size(); ++i) {
            node_t node = node_at_(i);
            std::size_t max_edges = node.level() * config_.connectivity + config_.connectivity_base;
            std::size_t edges = 0;
            for (level_t level = 0; level <= node.level(); ++level)
                edges += neighbors_(node, level).size();

            ++result.nodes;
            result.allocated_bytes += node_bytes_(node).size();
            result.edges += edges;
            result.max_edges += max_edges;
        }
        return result;
    }

    stats_t stats(std::size_t level) const noexcept {
        stats_t result{};

        std::size_t neighbors_bytes = !level ? pre_.neighbors_base_bytes : pre_.neighbors_bytes;
        for (std::size_t i = 0; i != size(); ++i) {
            node_t node = node_at_(i);
            if (static_cast<std::size_t>(node.level()) < level)
                continue;

            ++result.nodes;
            result.edges += neighbors_(node, level).size();
            result.allocated_bytes += node_head_bytes_() + neighbors_bytes;
        }

        std::size_t max_edges_per_node = level ? config_.connectivity_base : config_.connectivity;
        result.max_edges = result.nodes * max_edges_per_node;
        return result;
    }

    stats_t stats(stats_t* stats_per_level, std::size_t max_level) const noexcept {

        std::size_t head_bytes = node_head_bytes_();
        for (std::size_t i = 0; i != size(); ++i) {
            node_t node = node_at_(i);

            stats_per_level[0].nodes++;
            stats_per_level[0].edges += neighbors_(node, 0).size();
            stats_per_level[0].allocated_bytes += pre_.neighbors_base_bytes + head_bytes;

            level_t node_level = static_cast<level_t>(node.level());
            for (level_t l = 1; l <= (std::min)(node_level, static_cast<level_t>(max_level)); ++l) {
                stats_per_level[l].nodes++;
                stats_per_level[l].edges += neighbors_(node, l).size();
                stats_per_level[l].allocated_bytes += pre_.neighbors_bytes;
            }
        }

        // The `max_edges` parameter can be inferred from `nodes`
        stats_per_level[0].max_edges = stats_per_level[0].nodes * config_.connectivity_base;
        for (std::size_t l = 1; l <= max_level; ++l)
            stats_per_level[l].max_edges = stats_per_level[l].nodes * config_.connectivity;

        // Aggregate stats across levels
        stats_t result{};
        for (std::size_t l = 0; l <= max_level; ++l)
            result.nodes += stats_per_level[l].nodes,                         //
                result.edges += stats_per_level[l].edges,                     //
                result.allocated_bytes += stats_per_level[l].allocated_bytes, //
                result.max_edges += stats_per_level[l].max_edges;             //

        return result;
    }

    /**
     *  @brief  A relatively accurate lower bound on the amount of memory consumed by the system.
     *          In practice it's error will be below 10%.
     *
     *  @see    `serialized_length` for the length of the binary serialized representation.
     */
    std::size_t memory_usage(std::size_t allocator_entry_bytes = default_allocator_entry_bytes()) const noexcept {
        std::size_t total = 0;
        if (!viewed_file_) {
            stats_t s = stats();
            total += s.allocated_bytes;
            total += s.nodes * allocator_entry_bytes;
        }

        // Temporary data-structures, proportional to the number of nodes:
        total += limits_.members * sizeof(node_t) + allocator_entry_bytes;

        // Temporary data-structures, proportional to the number of threads:
        total += limits_.threads() * sizeof(context_t) + allocator_entry_bytes * 3;
        return total;
    }

    std::size_t memory_usage_per_node(level_t level) const noexcept { return node_bytes_(level); }

#if defined(USEARCH_USE_PRAGMA_REGION)
#pragma endregion

#pragma region Serialization
#endif

    /**
     *  @brief  Estimate the binary length (in bytes) of the serialized index.
     */
    std::size_t serialized_length() const noexcept {
        std::size_t neighbors_length = 0;
        for (std::size_t i = 0; i != size(); ++i)
            neighbors_length += node_bytes_(node_at_(i).level()) + sizeof(level_t);
        return sizeof(index_serialized_header_t) + neighbors_length;
    }

    /**
     *  @brief  Saves serialized binary index representation to a stream.
     */
    template <typename output_callback_at, typename progress_at = dummy_progress_t>
    serialization_result_t save_to_stream(output_callback_at&& output, progress_at&& progress = {}) const noexcept {

        serialization_result_t result;

        // Export some basic metadata
        index_serialized_header_t header;
        header.size = nodes_count_;
        header.connectivity = config_.connectivity;
        header.connectivity_base = config_.connectivity_base;
        header.max_level = max_level_;
        header.entry_slot = entry_slot_;
        if (!output(&header, sizeof(header)))
            return result.failed("Failed to serialize the header into stream");

        // Progress status
        std::size_t processed = 0;
        std::size_t const total = 2 * header.size;

        // Export the number of levels per node
        // That is both enough to estimate the overall memory consumption,
        // and to be able to estimate the offsets of every entry in the file.
        for (std::size_t i = 0; i != header.size; ++i) {
            node_t node = node_at_(i);
            level_t level = node.level();
            if (!output(&level, sizeof(level)))
                return result.failed("Failed to serialize into stream");
            if (!progress(++processed, total))
                return result.failed("Terminated by user");
        }

        // After that dump the nodes themselves
        for (std::size_t i = 0; i != header.size; ++i) {
            span_bytes_t node_bytes = node_bytes_(node_at_(i));
            if (!output(node_bytes.data(), node_bytes.size()))
                return result.failed("Failed to serialize into stream");
            if (!progress(++processed, total))
                return result.failed("Terminated by user");
        }

        return {};
    }

    /**
     *  @brief  Symmetric to `save_from_stream`, pulls data from a stream.
     */
    template <typename input_callback_at, typename progress_at = dummy_progress_t>
    serialization_result_t load_from_stream(input_callback_at&& input, progress_at&& progress = {}) noexcept {

        serialization_result_t result;

        // Remove previously stored objects
        index_limits_t old_limits = limits_;
        reset();

        // Pull basic metadata
        index_serialized_header_t header;
        if (!input(&header, sizeof(header)))
            return result.failed("Failed to pull the header from the stream");

        // We are loading an empty index, no more work to do
        if (!header.size) {
            reset();
            return result;
        }

        // Allocate some dynamic memory to read all the levels
        using levels_allocator_t = typename dynamic_allocator_traits_t::template rebind_alloc<level_t>;
        buffer_gt<level_t, levels_allocator_t> levels(header.size);
        if (!levels)
            return result.failed("Out of memory");
        if (!input(levels, header.size * sizeof(level_t)))
            return result.failed("Failed to pull nodes levels from the stream");

        // Submit metadata
        config_.connectivity = header.connectivity;
        config_.connectivity_base = header.connectivity_base;
        error_t error = config_.validate();
        if (error)
            return result.failed(std::move(error));

        pre_ = precompute_(config_);
        index_limits_t limits;
        limits.members = header.size;
        limits.threads_add = (std::max<std::size_t>)(1, old_limits.threads_add);
        limits.threads_search = (std::max<std::size_t>)(1, old_limits.threads_search);
        if (!reserve(limits)) {
            reset();
            return result.failed("Out of memory");
        }
        nodes_count_ = header.size;
        max_level_ = static_cast<level_t>(header.max_level);
        entry_slot_ = static_cast<compressed_slot_t>(header.entry_slot);

        // Load the nodes
        for (std::size_t i = 0; i != header.size; ++i) {
            span_bytes_t node_bytes = node_malloc_(levels[i]);
            if (!input(node_bytes.data(), node_bytes.size())) {
                reset();
                return result.failed("Failed to pull nodes from the stream");
            }
            nodes_[i] = node_t{node_bytes.data()};
            if (!progress(i + 1, header.size))
                return result.failed("Terminated by user");
        }
        return {};
    }

    template <typename progress_at = dummy_progress_t>
    serialization_result_t save(char const* file_path, progress_at&& progress = {}) const noexcept {
        return save(output_file_t(file_path), std::forward<progress_at>(progress));
    }

    template <typename progress_at = dummy_progress_t>
    serialization_result_t load(char const* file_path, progress_at&& progress = {}) noexcept {
        return load(input_file_t(file_path), std::forward<progress_at>(progress));
    }

    /**
     *  @brief  Saves serialized binary index representation to a file, generally on disk.
     */
    template <typename progress_at = dummy_progress_t>
    serialization_result_t save(output_file_t file, progress_at&& progress = {}) const noexcept {

        serialization_result_t io_result = file.open_if_not();
        if (!io_result)
            return io_result;

        serialization_result_t stream_result = save_to_stream(
            [&](void* buffer, std::size_t length) {
                io_result = file.write(buffer, length);
                return !!io_result;
            },
            std::forward<progress_at>(progress));

        if (!stream_result)
            return stream_result;
        return io_result;
    }

    /**
     *  @brief  Memory-maps the serialized binary index representation from disk,
     *          @b without copying data into RAM, and fetching it on-demand.
     */
    template <typename progress_at = dummy_progress_t>
    serialization_result_t save(memory_mapped_file_t file, std::size_t offset = 0,
                                progress_at&& progress = {}) const noexcept {

        serialization_result_t io_result = file.open_if_not();
        if (!io_result)
            return io_result;

        serialization_result_t stream_result = save_to_stream(
            [&](void* buffer, std::size_t length) {
                if (offset + length > file.size())
                    return false;
                std::memcpy(file.data() + offset, buffer, length);
                offset += length;
                return true;
            },
            std::forward<progress_at>(progress));

        return stream_result;
    }

    /**
     *  @brief  Loads the serialized binary index representation from disk to RAM.
     *          Adjusts the configuration properties of the constructed index to
     *          match the settings in the file.
     */
    template <typename progress_at = dummy_progress_t>
    serialization_result_t load(input_file_t file, progress_at&& progress = {}) noexcept {

        serialization_result_t io_result = file.open_if_not();
        if (!io_result)
            return io_result;

        serialization_result_t stream_result = load_from_stream(
            [&](void* buffer, std::size_t length) {
                io_result = file.read(buffer, length);
                return !!io_result;
            },
            std::forward<progress_at>(progress));

        if (!stream_result)
            return stream_result;
        return io_result;
    }

    /**
     *  @brief  Loads the serialized binary index representation from disk to RAM.
     *          Adjusts the configuration properties of the constructed index to
     *          match the settings in the file.
     */
    template <typename progress_at = dummy_progress_t>
    serialization_result_t load(memory_mapped_file_t file, std::size_t offset = 0,
                                progress_at&& progress = {}) noexcept {

        serialization_result_t io_result = file.open_if_not();
        if (!io_result)
            return io_result;

        serialization_result_t stream_result = load_from_stream(
            [&](void* buffer, std::size_t length) {
                if (offset + length > file.size())
                    return false;
                std::memcpy(buffer, file.data() + offset, length);
                offset += length;
                return true;
            },
            std::forward<progress_at>(progress));

        return stream_result;
    }

    /**
     *  @brief  Memory-maps the serialized binary index representation from disk,
     *          @b without copying data into RAM, and fetching it on-demand.
     */
    template <typename progress_at = dummy_progress_t>
    serialization_result_t view(memory_mapped_file_t file, std::size_t offset = 0,
                                progress_at&& progress = {}) noexcept {

        // Remove previously stored objects
        index_limits_t old_limits = limits_;
        reset();

        serialization_result_t result = file.open_if_not();
        if (!result)
            return result;

        // Pull basic metadata
        index_serialized_header_t header;
        if (file.size() - offset < sizeof(header))
            return result.failed("File is corrupted and lacks a header");
        std::memcpy(&header, file.data() + offset, sizeof(header));

        if (!header.size) {
            reset();
            return result;
        }

        // Precompute offsets of every node, but before that we need to update the configs
        // This could have been done with `std::exclusive_scan`, but it's only available from C++17.
        using offsets_allocator_t = typename dynamic_allocator_traits_t::template rebind_alloc<std::size_t>;
        buffer_gt<std::size_t, offsets_allocator_t> offsets(header.size);
        if (!offsets)
            return result.failed("Out of memory");

        config_.connectivity = header.connectivity;
        config_.connectivity_base = header.connectivity_base;
        error_t error = config_.validate();
        if (error)
            return result.failed(std::move(error));

        pre_ = precompute_(config_);
        misaligned_ptr_gt<level_t> levels{(byte_t*)file.data() + offset + sizeof(header)};
        offsets[0u] = offset + sizeof(header) + sizeof(level_t) * header.size;
        for (std::size_t i = 1; i < header.size; ++i)
            offsets[i] = offsets[i - 1] + node_bytes_(levels[i - 1]);

        std::size_t total_bytes = offsets[header.size - 1] + node_bytes_(levels[header.size - 1]);
        if (file.size() < total_bytes) {
            reset();
            return result.failed("File is corrupted and can't fit all the nodes");
        }

        // Submit metadata and reserve memory
        index_limits_t limits;
        limits.members = header.size;
        limits.threads_add = (std::max<std::size_t>)(1, old_limits.threads_add);
        limits.threads_search = (std::max<std::size_t>)(1, old_limits.threads_search);
        if (!reserve(limits)) {
            reset();
            return result.failed("Out of memory");
        }
        nodes_count_ = header.size;
        max_level_ = static_cast<level_t>(header.max_level);
        entry_slot_ = static_cast<compressed_slot_t>(header.entry_slot);

        // Rapidly address all the nodes
        for (std::size_t i = 0; i != header.size; ++i) {
            nodes_[i] = node_t{(byte_t*)file.data() + offsets[i]};
            if (!progress(i + 1, header.size))
                return result.failed("Terminated by user");
        }
        viewed_file_ = std::move(file);
        return {};
    }

#if defined(USEARCH_USE_PRAGMA_REGION)
#pragma endregion
#endif

    /**
     *  @brief  Performs compaction on the whole HNSW index, purging some entries
     *          and links to them, while also generating a more efficient mapping,
     *          putting the more frequently used entries closer together.
     *
     *
     * Scans the whole collection, removing the links leading towards
     *          banned entries. This essentially isolates some nodes from the rest
     *          of the graph, while keeping their outgoing links, in case the node
     *          is structurally relevant and has a crucial role in the index.
     *          It won't reclaim the memory.
     *
     *  @param[in] allow_member Predicate to mark nodes for isolation.
     *  @param[in] executor Thread-pool to execute the job in parallel.
     *  @param[in] progress Callback to report the execution progress.
     */
    template <typename values_at, typename metric_at,                   //
              typename slot_transition_at = dummy_key_to_key_mapping_t, //
              typename executor_at = dummy_executor_t,                  //
              typename progress_at = dummy_progress_t,                  //
              typename prefetch_at = dummy_prefetch_t>
    void compact(                             //
        values_at&& values,                   //
        metric_at&& metric,                   //
        slot_transition_at&& slot_transition, //

        executor_at&& executor = executor_at{}, //
        progress_at&& progress = progress_at{}, //
        prefetch_at&& prefetch = prefetch_at{}) noexcept {

        // Export all the keys, slots, and levels.
        // Partition them with the predicate.
        // Sort the allowed entries in descending order of their level.
        // Create a new array mapping old slots to the new ones (INT_MAX for deleted items).
        struct slot_level_t {
            compressed_slot_t old_slot;
            compressed_slot_t cluster;
            level_t level;
        };
        using slot_level_allocator_t = typename dynamic_allocator_traits_t::template rebind_alloc<slot_level_t>;
        buffer_gt<slot_level_t, slot_level_allocator_t> slots_and_levels(size());

        // Progress status
        std::atomic<bool> do_tasks{true};
        std::atomic<std::size_t> processed{0};
        std::size_t const total = 3 * slots_and_levels.size();

        // For every bottom level node, determine its parent cluster
        executor.dynamic(slots_and_levels.size(), [&](std::size_t thread_idx, std::size_t old_slot) {
            context_t& context = contexts_[thread_idx];
            std::size_t cluster = search_for_one_( //
                values[citerator_at(old_slot)],    //
                metric, prefetch,                  //
                entry_slot_, max_level_, 0, context);
            slots_and_levels[old_slot] = {                                          //
                                          static_cast<compressed_slot_t>(old_slot), //
                                          static_cast<compressed_slot_t>(cluster),  //
                                          node_at_(old_slot).level()};
            ++processed;
            if (thread_idx == 0)
                do_tasks = progress(processed.load(), total);
            return do_tasks.load();
        });
        if (!do_tasks.load())
            return;

        // Where the actual permutation happens:
        std::sort(slots_and_levels.begin(), slots_and_levels.end(), [](slot_level_t const& a, slot_level_t const& b) {
            return a.level == b.level ? a.cluster < b.cluster : a.level > b.level;
        });

        using size_allocator_t = typename dynamic_allocator_traits_t::template rebind_alloc<std::size_t>;
        buffer_gt<std::size_t, size_allocator_t> old_slot_to_new(slots_and_levels.size());
        for (std::size_t new_slot = 0; new_slot != slots_and_levels.size(); ++new_slot)
            old_slot_to_new[slots_and_levels[new_slot].old_slot] = new_slot;

        // Erase all the incoming links
        buffer_gt<node_t, nodes_allocator_t> reordered_nodes(slots_and_levels.size());
        tape_allocator_t reordered_tape;

        for (std::size_t new_slot = 0; new_slot != slots_and_levels.size(); ++new_slot) {
            std::size_t old_slot = slots_and_levels[new_slot].old_slot;
            node_t old_node = node_at_(old_slot);

            std::size_t node_bytes = node_bytes_(old_node.level());
            byte_t* new_data = (byte_t*)reordered_tape.allocate(node_bytes);
            node_t new_node{new_data};
            std::memcpy(new_data, old_node.tape(), node_bytes);

            for (level_t level = 0; level <= old_node.level(); ++level)
                for (misaligned_ref_gt<compressed_slot_t> neighbor : neighbors_(new_node, level))
                    neighbor = static_cast<compressed_slot_t>(old_slot_to_new[compressed_slot_t(neighbor)]);

            reordered_nodes[new_slot] = new_node;
            if (!progress(++processed, total))
                return;
        }

        for (std::size_t new_slot = 0; new_slot != slots_and_levels.size(); ++new_slot) {
            std::size_t old_slot = slots_and_levels[new_slot].old_slot;
            slot_transition(node_at_(old_slot).ckey(),                //
                            static_cast<compressed_slot_t>(old_slot), //
                            static_cast<compressed_slot_t>(new_slot));
            if (!progress(++processed, total))
                return;
        }

        nodes_ = std::move(reordered_nodes);
        tape_allocator_ = std::move(reordered_tape);
        entry_slot_ = old_slot_to_new[entry_slot_];
    }

    /**
     *  @brief  Scans the whole collection, removing the links leading towards
     *          banned entries. This essentially isolates some nodes from the rest
     *          of the graph, while keeping their outgoing links, in case the node
     *          is structurally relevant and has a crucial role in the index.
     *          It won't reclaim the memory.
     *
     *  @param[in] allow_member Predicate to mark nodes for isolation.
     *  @param[in] executor Thread-pool to execute the job in parallel.
     *  @param[in] progress Callback to report the execution progress.
     */
    template <                                        //
        typename allow_member_at = dummy_predicate_t, //
        typename executor_at = dummy_executor_t,      //
        typename progress_at = dummy_progress_t       //
        >
    void isolate(                               //
        allow_member_at&& allow_member,         //
        executor_at&& executor = executor_at{}, //
        progress_at&& progress = progress_at{}) noexcept {

        // Progress status
        std::atomic<bool> do_tasks{true};
        std::atomic<std::size_t> processed{0};

        // Erase all the incoming links
        std::size_t nodes_count = size();
        executor.dynamic(nodes_count, [&](std::size_t thread_idx, std::size_t node_idx) {
            node_t node = node_at_(node_idx);
            for (level_t level = 0; level <= node.level(); ++level) {
                neighbors_ref_t neighbors = neighbors_(node, level);
                std::size_t old_size = neighbors.size();
                neighbors.clear();
                for (std::size_t i = 0; i != old_size; ++i) {
                    compressed_slot_t neighbor_slot = neighbors[i];
                    node_t neighbor = node_at_(neighbor_slot);
                    if (allow_member(member_cref_t{neighbor.ckey(), neighbor_slot}))
                        neighbors.push_back(neighbor_slot);
                }
            }
            ++processed;
            if (thread_idx == 0)
                do_tasks = progress(processed.load(), nodes_count);
            return do_tasks.load();
        });

        // At the end report the latest numbers, because the reporter thread may be finished earlier
        progress(processed.load(), nodes_count);
    }

  private:
    inline static precomputed_constants_t precompute_(index_config_t const& config) noexcept {
        precomputed_constants_t pre;
        pre.inverse_log_connectivity = 1.0 / std::log(static_cast<double>(config.connectivity));
        pre.neighbors_bytes = config.connectivity * sizeof(compressed_slot_t) + sizeof(neighbors_count_t);
        pre.neighbors_base_bytes = config.connectivity_base * sizeof(compressed_slot_t) + sizeof(neighbors_count_t);
        return pre;
    }

    using span_bytes_t = span_gt<byte_t>;

    inline span_bytes_t node_bytes_(node_t node) const noexcept { return {node.tape(), node_bytes_(node.level())}; }
    inline std::size_t node_bytes_(level_t level) const noexcept {
        return node_head_bytes_() + node_neighbors_bytes_(level);
    }
    inline std::size_t node_neighbors_bytes_(node_t node) const noexcept { return node_neighbors_bytes_(node.level()); }
    inline std::size_t node_neighbors_bytes_(level_t level) const noexcept {
        return pre_.neighbors_base_bytes + pre_.neighbors_bytes * level;
    }

    span_bytes_t node_malloc_(level_t level) noexcept {
        std::size_t node_bytes = node_bytes_(level);
        byte_t* data = (byte_t*)tape_allocator_.allocate(node_bytes);
        return data ? span_bytes_t{data, node_bytes} : span_bytes_t{};
    }

    node_t node_make_(vector_key_t key, level_t level) noexcept {
        span_bytes_t node_bytes = node_malloc_(level);
        if (!node_bytes)
            return {};

        std::memset(node_bytes.data(), 0, node_bytes.size());
        node_t node{(byte_t*)node_bytes.data()};
        node.key(key);
        node.level(level);
        return node;
    }

    node_t node_make_copy_(span_bytes_t old_bytes) noexcept {
        byte_t* data = (byte_t*)tape_allocator_.allocate(old_bytes.size());
        if (!data)
            return {};
        std::memcpy(data, old_bytes.data(), old_bytes.size());
        return node_t{data};
    }

    void node_free_(std::size_t idx) noexcept {
        if (viewed_file_)
            return;

        node_t& node = nodes_[idx];
        tape_allocator_.deallocate(node.tape(), node_bytes_(node).size());
        node = node_t{};
    }

    inline node_t node_at_(std::size_t idx) const noexcept { return nodes_[idx]; }
    inline neighbors_ref_t neighbors_base_(node_t node) const noexcept { return {node.neighbors_tape()}; }

    inline neighbors_ref_t neighbors_non_base_(node_t node, level_t level) const noexcept {
        return {node.neighbors_tape() + pre_.neighbors_base_bytes + (level - 1) * pre_.neighbors_bytes};
    }

    inline neighbors_ref_t neighbors_(node_t node, level_t level) const noexcept {
        return level ? neighbors_non_base_(node, level) : neighbors_base_(node);
    }

    struct node_lock_t {
        nodes_mutexes_t& mutexes;
        std::size_t slot;
        inline ~node_lock_t() noexcept { mutexes.atomic_reset(slot); }
    };

    inline node_lock_t node_lock_(std::size_t slot) const noexcept {
        while (nodes_mutexes_.atomic_set(slot))
            ;
        return {nodes_mutexes_, slot};
    }

    struct node_conditional_lock_t {
        nodes_mutexes_t& mutexes;
        std::size_t slot;
        inline ~node_conditional_lock_t() noexcept {
            if (slot != std::numeric_limits<std::size_t>::max())
                mutexes.atomic_reset(slot);
        }
    };

    inline node_conditional_lock_t node_try_conditional_lock_(std::size_t slot, bool condition,
                                                              bool& failed_to_acquire) const noexcept {
        failed_to_acquire = condition ? nodes_mutexes_.atomic_set(slot) : false;
        return {nodes_mutexes_, failed_to_acquire ? std::numeric_limits<std::size_t>::max() : slot};
    }

    template <typename metric_at>
    candidates_view_t form_links_to_closest_( //
        metric_at&& metric, std::size_t new_slot, level_t level, context_t& context) usearch_noexcept_m {

        node_t new_node = node_at_(new_slot);
        top_candidates_t& top = context.top_candidates;
        candidates_view_t top_view = refine_(metric, config_.connectivity, top, context);
        usearch_assert_m(top_view.size(), "This would lead to isolated nodes");

        // Outgoing links from `new_slot`:
        neighbors_ref_t new_neighbors = neighbors_(new_node, level);
        usearch_assert_m(!new_neighbors.size(), "The newly inserted element should have blank link list");
        for (std::size_t idx = 0; idx != top_view.size(); idx++) {
            usearch_assert_m(!new_neighbors[idx], "Possible memory corruption");
            usearch_assert_m(level <= node_at_(top_view[idx].slot).level(), "Linking to missing level");
            new_neighbors.push_back(top_view[idx].slot);
        }

        return top_view;
    }

    template <typename value_at, typename metric_at>
    void form_reverse_links_( //
        metric_at&& metric, compressed_slot_t new_slot, candidates_view_t new_neighbors, value_at&& value,
        level_t level, context_t& context) usearch_noexcept_m {

        top_candidates_t& top = context.top_candidates;
        std::size_t const connectivity_max = level ? config_.connectivity : config_.connectivity_base;

        // Reverse links from the neighbors:
        for (auto new_neighbor : new_neighbors) {
            compressed_slot_t close_slot = new_neighbor.slot;
            if (close_slot == new_slot)
                continue;
            node_lock_t close_lock = node_lock_(close_slot);
            node_t close_node = node_at_(close_slot);
            neighbors_ref_t close_header = neighbors_(close_node, level);

            // The node may have no neighbors only in one case, when it's the first one in the index,
            // but that is problematic to track in multi-threaded environments, where the order of insertion
            // is not guaranteed.
            // usearch_assert_m(close_header.size() || new_slot == 1, "Possible corruption - isolated node");
            usearch_assert_m(close_header.size() <= connectivity_max, "Possible corruption - overflow");
            usearch_assert_m(close_slot != new_slot, "Self-loops are impossible");
            // usearch_assert_m(level <= close_node.level(), "Linking to missing level");

            // If `new_slot` is already present in the neighboring connections of `close_slot`
            // then no need to modify any connections or run the heuristics.
            if (close_header.size() < connectivity_max) {
                close_header.push_back(new_slot);
                continue;
            }

            // To fit a new connection we need to drop an existing one.
            top.clear();
            usearch_assert_m((top.reserve(close_header.size() + 1)), "The memory must have been reserved in `add`");
            top.insert_reserved({context.measure(value, citerator_at(close_slot), metric), new_slot});
            for (compressed_slot_t successor_slot : close_header)
                top.insert_reserved(
                    {context.measure(citerator_at(close_slot), citerator_at(successor_slot), metric), successor_slot});

            // Export the results:
            close_header.clear();
            candidates_view_t top_view = refine_(metric, connectivity_max, top, context);
            usearch_assert_m(top_view.size(), "This would lead to isolated nodes");
            for (std::size_t idx = 0; idx != top_view.size(); idx++)
                close_header.push_back(top_view[idx].slot);
        }
    }

    level_t choose_random_level_(std::default_random_engine& level_generator) const noexcept {
        std::uniform_real_distribution<double> distribution(0.0, 1.0);
        double r = -std::log(distribution(level_generator)) * pre_.inverse_log_connectivity;
        return (level_t)r;
    }

    struct candidates_range_t;
    class candidates_iterator_t {
        friend struct candidates_range_t;

        index_gt const& index_;
        neighbors_ref_t neighbors_;
        visits_hash_set_t& visits_;
        std::size_t current_;

        candidates_iterator_t& skip_missing() noexcept {
            if (!visits_.size())
                return *this;
            while (current_ != neighbors_.size()) {
                compressed_slot_t neighbor_slot = neighbors_[current_];
                if (visits_.test(neighbor_slot))
                    current_++;
                else
                    break;
            }
            return *this;
        }

      public:
        using element_t = compressed_slot_t;
        using iterator_category = std::forward_iterator_tag;
        using value_type = element_t;
        using difference_type = std::ptrdiff_t;
        using pointer = misaligned_ptr_gt<element_t>;
        using reference = misaligned_ref_gt<element_t>;

        reference operator*() const noexcept { return slot(); }
        candidates_iterator_t(index_gt const& index, neighbors_ref_t neighbors, visits_hash_set_t& visits,
                              std::size_t progress) noexcept
            : index_(index), neighbors_(neighbors), visits_(visits), current_(progress) {}
        candidates_iterator_t operator++(int) noexcept {
            return candidates_iterator_t(index_, visits_, neighbors_, current_ + 1).skip_missing();
        }
        candidates_iterator_t& operator++() noexcept {
            ++current_;
            skip_missing();
            return *this;
        }
        bool operator==(candidates_iterator_t const& other) noexcept { return current_ == other.current_; }
        bool operator!=(candidates_iterator_t const& other) noexcept { return current_ != other.current_; }

        vector_key_t key() const noexcept { return index_->node_at_(slot()).key(); }
        compressed_slot_t slot() const noexcept { return neighbors_[current_]; }
        friend inline std::size_t get_slot(candidates_iterator_t const& it) noexcept { return it.slot(); }
        friend inline vector_key_t get_key(candidates_iterator_t const& it) noexcept { return it.key(); }
    };

    struct candidates_range_t {
        index_gt const& index;
        neighbors_ref_t neighbors;
        visits_hash_set_t& visits;

        candidates_iterator_t begin() const noexcept {
            return candidates_iterator_t{index, neighbors, visits, 0}.skip_missing();
        }
        candidates_iterator_t end() const noexcept { return {index, neighbors, visits, neighbors.size()}; }
    };

    template <typename value_at, typename metric_at, typename prefetch_at = dummy_prefetch_t>
    std::size_t search_for_one_(                                      //
        value_at&& query, metric_at&& metric, prefetch_at&& prefetch, //
        std::size_t closest_slot, level_t begin_level, level_t end_level, context_t& context) const noexcept {

        visits_hash_set_t& visits = context.visits;
        visits.clear();

        // Optional prefetching
        if (!is_dummy<prefetch_at>())
            prefetch(citerator_at(closest_slot), citerator_at(closest_slot + 1));

        distance_t closest_dist = context.measure(query, citerator_at(closest_slot), metric);
        for (level_t level = begin_level; level > end_level; --level) {
            bool changed;
            do {
                changed = false;
                node_lock_t closest_lock = node_lock_(closest_slot);
                neighbors_ref_t closest_neighbors = neighbors_non_base_(node_at_(closest_slot), level);

                // Optional prefetching
                if (!is_dummy<prefetch_at>()) {
                    candidates_range_t missing_candidates{*this, closest_neighbors, visits};
                    prefetch(missing_candidates.begin(), missing_candidates.end());
                }

                // Actual traversal
                if constexpr (parallel_metric_k) {
                    auto candidate_allowed = [=](compressed_slot_t) { return true; };
                    auto candidate_transform = [&](compressed_slot_t candidate_slot) {
                        return citerator_at(candidate_slot);
                    };
                    auto candidate_accept = [&](compressed_slot_t candidate_slot, distance_t candidate_dist) {
                        if (candidate_dist < closest_dist) {
                            closest_dist = candidate_dist;
                            closest_slot = candidate_slot;
                            changed = true;
                        }
                    };
                    context.measure_batch(query, closest_neighbors, metric, //
                                          candidate_allowed, candidate_transform, candidate_accept);

                } else {
                    for (compressed_slot_t candidate_slot : closest_neighbors) {
                        distance_t candidate_dist = context.measure(query, citerator_at(candidate_slot), metric);
                        if (candidate_dist < closest_dist) {
                            closest_dist = candidate_dist;
                            closest_slot = candidate_slot;
                            changed = true;
                        }
                    }
                }
                context.iteration_cycles++;
            } while (changed);
        }
        return closest_slot;
    }

    /**
     *  @brief  Traverses a layer of a graph, to find the best place to insert a new node.
     *          Locks the nodes in the process, assuming other threads are updating neighbors lists.
     *  @return `true` if procedure succeeded, `false` if run out of memory.
     */
    template <typename value_at, typename metric_at, typename prefetch_at = dummy_prefetch_t>
    bool search_to_insert_(                                           //
        value_at&& query, metric_at&& metric, prefetch_at&& prefetch, //
        std::size_t start_slot, level_t level, std::size_t top_limit, context_t& context) noexcept {

        visits_hash_set_t& visits = context.visits;
        next_candidates_t& next = context.next_candidates; // pop min, push
        top_candidates_t& top = context.top_candidates;    // pop max, push

        visits.clear();
        next.clear();
        top.clear();

        // At the very least we are going to explore the starting node and its neighbors
        if (!visits.reserve(config_.connectivity_base + 1u))
            return false;

        // Optional prefetching
        if (!is_dummy<prefetch_at>())
            prefetch(citerator_at(start_slot), citerator_at(start_slot + 1));

        distance_t radius = context.measure(query, citerator_at(start_slot), metric);
        next.insert_reserved({-radius, static_cast<compressed_slot_t>(start_slot)});
        top.insert_reserved({radius, static_cast<compressed_slot_t>(start_slot)});
        visits.set(static_cast<compressed_slot_t>(start_slot));

        // The primary loop of the graph traversal
        while (!next.empty()) {

            candidate_t candidacy = next.top();
            if ((-candidacy.distance) > radius && top.size() == top_limit)
                break;

            next.pop();
            context.iteration_cycles++;

            compressed_slot_t candidate_slot = candidacy.slot;
            node_t candidate_ref = node_at_(candidate_slot);
            node_lock_t candidate_lock = node_lock_(candidate_slot);
            neighbors_ref_t candidate_neighbors = neighbors_(candidate_ref, level);

            // Optional prefetching
            if (!is_dummy<prefetch_at>()) {
                candidates_range_t missing_candidates{*this, candidate_neighbors, visits};
                prefetch(missing_candidates.begin(), missing_candidates.end());
            }

            // Assume the worst-case when reserving memory
            if (!visits.reserve(visits.size() + candidate_neighbors.size()))
                return false;

            if constexpr (parallel_metric_k) {
<<<<<<< HEAD
                auto candidate_allowed = [&](compressed_slot_t slot) { return !visits.test(slot); };
                auto candidate_transform = [&](compressed_slot_t slot) { return citerator_at(slot); };
                auto candidate_accept = [&](compressed_slot_t slot, distance_t dist) {
                    if (top.size() < top_limit || dist < radius) {
                        // This can substantially grow our priority queue:
                        next.insert({-dist, slot});
                        // This will automatically evict poor matches:
                        top.insert({dist, slot}, top_limit);
                        radius = top.top().distance;
                    }
                    visits.set(slot);
=======
                auto candidate_allowed = [&](compressed_slot_t successor_slot) { return !visits.test(successor_slot); };
                auto candidate_transform = [&](compressed_slot_t successor_slot) {
                    return citerator_at(successor_slot);
                };
                auto candidate_accept = [&](compressed_slot_t successor_slot, distance_t successor_dist) {
                    if (top.size() < top_limit || successor_dist < radius) {
                        // This can substantially grow our priority queue:
                        next.insert({-successor_dist, successor_slot});
                        // This will automatically evict poor matches:
                        top.insert({successor_dist, successor_slot}, top_limit);
                        radius = top.top().distance;
                    }
                    visits.set(successor_slot);
>>>>>>> fff01d27
                };
                context.measure_batch(query, candidate_neighbors, metric, //
                                      candidate_allowed, candidate_transform, candidate_accept);

            } else {
                for (compressed_slot_t successor_slot : candidate_neighbors) {
                    if (visits.set(successor_slot))
                        continue;

                    // We don't access the neighbors of the `successor_slot` node,
                    // so we don't have to lock it.
                    // node_lock_t successor_lock = node_lock_(successor_slot);
                    distance_t successor_dist = context.measure(query, citerator_at(successor_slot), metric);
                    if (top.size() < top_limit || successor_dist < radius) {
                        // This can substantially grow our priority queue:
                        next.insert({-successor_dist, successor_slot});
                        // This will automatically evict poor matches:
                        top.insert({successor_dist, successor_slot}, top_limit);
                        radius = top.top().distance;
                    }
                }
            }
        }
        return true;
    }

    /**
     *  @brief  Traverses a layer of a graph, to find the best neighbors list for updated node.
     *          Locks the nodes in the process, assuming other threads are updating neighbors lists.
     *  @return `true` if procedure succeeded, `false` if run out of memory.
     */
    template <typename value_at, typename metric_at, typename prefetch_at = dummy_prefetch_t>
    bool search_to_update_(                                           //
        value_at&& query, metric_at&& metric, prefetch_at&& prefetch, //
        compressed_slot_t start_slot, compressed_slot_t updated_slot, level_t level, std::size_t top_limit,
        context_t& context) noexcept {

        visits_hash_set_t& visits = context.visits;
        next_candidates_t& next = context.next_candidates; // pop min, push
        top_candidates_t& top = context.top_candidates;    // pop max, push

        visits.clear();
        next.clear();
        top.clear();

        // At the very least we are going to explore the starting node and its neighbors
        if (!visits.reserve(config_.connectivity_base + 1u))
            return false;

        // Optional prefetching
        if (!is_dummy<prefetch_at>())
            prefetch(citerator_at(start_slot), citerator_at(start_slot + 1));

        distance_t radius = context.measure(query, citerator_at(start_slot), metric);
        next.insert_reserved({-radius, static_cast<compressed_slot_t>(start_slot)});
        visits.set(static_cast<compressed_slot_t>(start_slot));
        if (start_slot != updated_slot)
            top.insert_reserved({radius, static_cast<compressed_slot_t>(start_slot)});

        // The primary loop of the graph traversal
        while (!next.empty()) {

            candidate_t candidacy = next.top();
            if ((-candidacy.distance) > radius && top.size() == top_limit)
                break;

            next.pop();
            context.iteration_cycles++;

            compressed_slot_t candidate_slot = candidacy.slot;
            node_t candidate_ref = node_at_(candidate_slot);

            // The trickiest part of update-heavy workloads is mitigating dead-locks
            // in connected nodes during traversal. A "good enough" solution would be
            // to skip concurrent access, assuming the other "close" node is gonna add
            // this one when forming reverse connections.
            bool failed_to_acquire = false;
            node_conditional_lock_t candidate_lock =
                node_try_conditional_lock_(candidate_slot, updated_slot != candidate_slot, failed_to_acquire);
            if (failed_to_acquire)
                continue;
            neighbors_ref_t candidate_neighbors = neighbors_(candidate_ref, level);

            // Optional prefetching
            if (!is_dummy<prefetch_at>()) {
                candidates_range_t missing_candidates{*this, candidate_neighbors, visits};
                prefetch(missing_candidates.begin(), missing_candidates.end());
            }

            // Assume the worst-case when reserving memory
            if (!visits.reserve(visits.size() + candidate_neighbors.size()))
                return false;

            for (compressed_slot_t successor_slot : candidate_neighbors) {
                if (visits.set(successor_slot))
                    continue;

                // We don't access the neighbors of the `successor_slot` node,
                // so we don't have to lock it.
                // node_conditional_lock_t successor_lock =
                //     node_try_conditional_lock_(successor_slot, updated_slot != successor_slot);
                distance_t successor_dist = context.measure(query, citerator_at(successor_slot), metric);
                if (top.size() < top_limit || successor_dist < radius) {
                    // This can substantially grow our priority queue:
                    next.insert({-successor_dist, successor_slot});
                    // This will automatically evict poor matches:
                    if (updated_slot != successor_slot)
                        top.insert({successor_dist, successor_slot}, top_limit);
                    radius = top.top().distance;
                }
            }
        }
        return true;
    }

    /**
     *  @brief  Traverses the @b base layer of a graph, to find a close match.
     *          Doesn't lock any nodes, assuming read-only simultaneous access.
     *  @return `true` if procedure succeeded, `false` if run out of memory.
     */
    template <typename value_at, typename metric_at, typename predicate_at, typename prefetch_at>
    bool search_to_find_in_base_(                                                               //
        value_at&& query, metric_at&& metric, predicate_at&& predicate, prefetch_at&& prefetch, //
        std::size_t start_slot, std::size_t expansion, context_t& context) const usearch_noexcept_m {

        visits_hash_set_t& visits = context.visits;
        next_candidates_t& next = context.next_candidates; // pop min, push
        top_candidates_t& top = context.top_candidates;    // pop max, push
        std::size_t const top_limit = expansion;

        visits.clear();
        next.clear();
        top.clear();
        if (!visits.reserve(config_.connectivity_base + 1u))
            return false;

        // Optional prefetching
        if (!is_dummy<prefetch_at>())
            prefetch(citerator_at(start_slot), citerator_at(start_slot + 1));

        distance_t radius = context.measure(query, citerator_at(start_slot), metric);
        usearch_assert_m(next.capacity(), "The `max_heap_gt` must have been reserved in the search entry point");
        next.insert_reserved({-radius, static_cast<compressed_slot_t>(start_slot)});
        visits.set(static_cast<compressed_slot_t>(start_slot));

        // Don't populate the top list if the predicate is not satisfied
        if (is_dummy<predicate_at>() || predicate(member_cref_t{node_at_(start_slot).ckey(), start_slot})) {
            usearch_assert_m(top.capacity(),
                             "The `sorted_buffer_gt` must have been reserved in the search entry point");
            top.insert_reserved({radius, static_cast<compressed_slot_t>(start_slot)});
        }

        while (!next.empty()) {

            candidate_t candidate = next.top();
            if ((-candidate.distance) > radius && top.size() == top_limit)
                break;

            next.pop();
            context.iteration_cycles++;

            neighbors_ref_t candidate_neighbors = neighbors_base_(node_at_(candidate.slot));

            // Optional prefetching
            if (!is_dummy<prefetch_at>()) {
                candidates_range_t missing_candidates{*this, candidate_neighbors, visits};
                prefetch(missing_candidates.begin(), missing_candidates.end());
            }

            // Assume the worst-case when reserving memory
            if (!visits.reserve(visits.size() + candidate_neighbors.size()))
                return false;

            if constexpr (parallel_metric_k) {
<<<<<<< HEAD
                auto candidate_allowed = [&](compressed_slot_t successor_slot) { return !visits.test(successor_slot); };
=======
                auto candidate_allowed = [&](compressed_slot_t successor_slot) { return !visits.set(successor_slot); };
>>>>>>> fff01d27
                auto candidate_transform = [&](compressed_slot_t successor_slot) {
                    return citerator_at(successor_slot);
                };
                auto candidate_accept = [&](compressed_slot_t successor_slot, distance_t successor_dist) {
                    if (top.size() < top_limit || successor_dist < radius) {
                        // This can substantially grow our priority queue:
                        next.insert({-successor_dist, successor_slot});
                        if (is_dummy<predicate_at>() ||
                            predicate(member_cref_t{node_at_(successor_slot).ckey(), successor_slot}))
                            top.insert({successor_dist, successor_slot}, top_limit);
                        radius = top.top().distance;
                    }
<<<<<<< HEAD
                    visits.set(successor_slot);
=======
>>>>>>> fff01d27
                };
                context.measure_batch(query, candidate_neighbors, metric, //
                                      candidate_allowed, candidate_transform, candidate_accept);
            } else {
                for (compressed_slot_t successor_slot : candidate_neighbors) {
                    if (visits.set(successor_slot))
                        continue;

                    distance_t successor_dist = context.measure(query, citerator_at(successor_slot), metric);
                    if (top.size() < top_limit || successor_dist < radius) {
                        // This can substantially grow our priority queue:
                        next.insert({-successor_dist, successor_slot});
                        if (is_dummy<predicate_at>() ||
                            predicate(member_cref_t{node_at_(successor_slot).ckey(), successor_slot}))
                            top.insert({successor_dist, successor_slot}, top_limit);
                        radius = top.top().distance;
                    }
                }
            }
        }

        return true;
    }

    /**
     *  @brief  Iterates through all members, without actually touching the index.
     */
    template <typename value_at, typename metric_at, typename predicate_at>
    void search_exact_(                                                 //
        value_at&& query, metric_at&& metric, predicate_at&& predicate, //
        std::size_t count, context_t& context) const noexcept {

        top_candidates_t& top = context.top_candidates;
        top.clear();
        top.reserve(count);
        for (std::size_t i = 0; i != size(); ++i) {
            if (!is_dummy<predicate_at>())
                if (!predicate(at(i)))
                    continue;

            distance_t distance = context.measure(query, citerator_at(i), metric);
            top.insert(candidate_t{distance, static_cast<compressed_slot_t>(i)}, count);
        }
    }

    /**
     *  @brief  This algorithm from the original paper implements a heuristic,
     *          that massively reduces the number of connections a point has,
     *          to keep only the neighbors, that are from each other.
     */
    template <typename metric_at>
    candidates_view_t refine_( //
        metric_at&& metric,    //
        std::size_t needed, top_candidates_t& top, context_t& context) const noexcept {

        // Avoid expensive computation, if the set is already small
        candidate_t* top_data = top.data();
        std::size_t const top_count = top.size();
        if (top_count < needed)
            return {top_data, top_count};

        // Sort before processing
        top.sort_ascending();

        std::size_t submitted_count = 1;
        std::size_t consumed_count = 1; /// Always equal or greater than `submitted_count`.
        while (submitted_count < needed && consumed_count < top_count) {
            candidate_t candidate = top_data[consumed_count];
            bool good = true;
            for (std::size_t idx = 0; idx < submitted_count; idx++) {
                candidate_t submitted = top_data[idx];
                distance_t inter_result_dist = context.measure( //
                    citerator_at(candidate.slot),               //
                    citerator_at(submitted.slot),               //
                    metric);
                if (inter_result_dist < candidate.distance) {
                    good = false;
                    break;
                }
            }

            if (good) {
                top_data[submitted_count] = top_data[consumed_count];
                submitted_count++;
            }
            consumed_count++;
        }

        top.shrink(submitted_count);
        return {top_data, submitted_count};
    }
};

struct join_result_t {
    error_t error{};
    std::size_t intersection_size{};
    std::size_t engagements{};
    std::size_t visited_members{};
    std::size_t computed_distances{};

    explicit operator bool() const noexcept { return !error; }
    join_result_t failed(error_t message) noexcept {
        error = std::move(message);
        return std::move(*this);
    }
};

/**
 *  @brief  Adapts the Male-Optimal Stable Marriage algorithm for unequal sets
 *          to perform fast one-to-one matching between two large collections
 *          of vectors, using approximate nearest neighbors search.
 *
 *  @param[inout] man_to_woman Container to map ::men keys to ::women.
 *  @param[inout] woman_to_man Container to map ::women keys to ::men.
 *  @param[in] executor Thread-pool to execute the job in parallel.
 *  @param[in] progress Callback to report the execution progress.
 */
template < //

    typename men_at,          //
    typename women_at,        //
    typename men_values_at,   //
    typename women_values_at, //
    typename men_metric_at,   //
    typename women_metric_at, //

    typename man_to_woman_at = dummy_key_to_key_mapping_t, //
    typename woman_to_man_at = dummy_key_to_key_mapping_t, //
    typename executor_at = dummy_executor_t,               //
    typename progress_at = dummy_progress_t                //
    >
static join_result_t join(               //
    men_at const& men,                   //
    women_at const& women,               //
    men_values_at const& men_values,     //
    women_values_at const& women_values, //
    men_metric_at&& men_metric,          //
    women_metric_at&& women_metric,      //

    index_join_config_t config = {},                    //
    man_to_woman_at&& man_to_woman = man_to_woman_at{}, //
    woman_to_man_at&& woman_to_man = woman_to_man_at{}, //
    executor_at&& executor = executor_at{},             //
    progress_at&& progress = progress_at{}) noexcept {

    if (women.size() < men.size())
        return unum::usearch::join(                                                               //
            women, men,                                                                           //
            women_values, men_values,                                                             //
            std::forward<women_metric_at>(women_metric), std::forward<men_metric_at>(men_metric), //

            config,                                      //
            std::forward<woman_to_man_at>(woman_to_man), //
            std::forward<man_to_woman_at>(man_to_woman), //
            std::forward<executor_at>(executor),         //
            std::forward<progress_at>(progress));

    join_result_t result;

    // Sanity checks and argument validation:
    if (&men == &women)
        return result.failed("Can't join with itself, consider copying");

    if (config.max_proposals == 0)
        config.max_proposals = std::log(men.size()) + executor.size();

    using proposals_count_t = std::uint16_t;
    config.max_proposals = (std::min)(men.size(), config.max_proposals);

    using distance_t = typename men_at::distance_t;
    using dynamic_allocator_traits_t = typename men_at::dynamic_allocator_traits_t;
    using man_key_t = typename men_at::vector_key_t;
    using woman_key_t = typename women_at::vector_key_t;

    // Use the `compressed_slot_t` type of the larger collection
    using compressed_slot_t = typename women_at::compressed_slot_t;
    using compressed_slot_allocator_t = typename dynamic_allocator_traits_t::template rebind_alloc<compressed_slot_t>;
    using proposals_count_allocator_t = typename dynamic_allocator_traits_t::template rebind_alloc<proposals_count_t>;

    // Create an atomic queue, as a ring structure, from/to which
    // free men will be added/pulled.
    std::mutex free_men_mutex{};
    ring_gt<compressed_slot_t, compressed_slot_allocator_t> free_men;
    free_men.reserve(men.size());
    for (std::size_t i = 0; i != men.size(); ++i)
        free_men.push(static_cast<compressed_slot_t>(i));

    // We are gonna need some temporary memory.
    buffer_gt<proposals_count_t, proposals_count_allocator_t> proposal_counts(men.size());
    buffer_gt<compressed_slot_t, compressed_slot_allocator_t> man_to_woman_slots(men.size());
    buffer_gt<compressed_slot_t, compressed_slot_allocator_t> woman_to_man_slots(women.size());
    if (!proposal_counts || !man_to_woman_slots || !woman_to_man_slots)
        return result.failed("Can't temporary mappings");

    compressed_slot_t missing_slot;
    std::memset((void*)&missing_slot, 0xFF, sizeof(compressed_slot_t));
    std::memset((void*)man_to_woman_slots.data(), 0xFF, sizeof(compressed_slot_t) * men.size());
    std::memset((void*)woman_to_man_slots.data(), 0xFF, sizeof(compressed_slot_t) * women.size());
    std::memset(proposal_counts.data(), 0, sizeof(proposals_count_t) * men.size());

    // Define locks, to limit concurrent accesses to `man_to_woman_slots` and `woman_to_man_slots`.
    bitset_t men_locks(men.size()), women_locks(women.size());
    if (!men_locks || !women_locks)
        return result.failed("Can't allocate locks");

    std::atomic<std::size_t> rounds{0};
    std::atomic<std::size_t> engagements{0};
    std::atomic<std::size_t> computed_distances{0};
    std::atomic<std::size_t> visited_members{0};
    std::atomic<char const*> atomic_error{nullptr};

    // Concurrently process all the men
    executor.parallel([&](std::size_t thread_idx) {
        index_search_config_t search_config;
        search_config.expansion = config.expansion;
        search_config.exact = config.exact;
        search_config.thread = thread_idx;
        compressed_slot_t free_man_slot;

        // While there exist a free man who still has a woman to propose to.
        while (!atomic_error.load(std::memory_order_relaxed)) {
            std::size_t passed_rounds = 0;
            std::size_t total_rounds = 0;
            {
                std::unique_lock<std::mutex> pop_lock(free_men_mutex);
                if (!free_men.try_pop(free_man_slot))
                    // Primary exit path, we have exhausted the list of candidates
                    break;
                passed_rounds = ++rounds;
                total_rounds = passed_rounds + free_men.size();
            }
            if (thread_idx == 0 && !progress(passed_rounds, total_rounds)) {
                atomic_error.store("Terminated by user");
                break;
            }
            while (men_locks.atomic_set(free_man_slot))
                ;

            proposals_count_t& free_man_proposals = proposal_counts[free_man_slot];
            if (free_man_proposals >= config.max_proposals)
                continue;

            // Find the closest woman, to whom this man hasn't proposed yet.
            ++free_man_proposals;
            auto candidates = women.search(men_values[free_man_slot], free_man_proposals, women_metric, search_config);
            visited_members += candidates.visited_members;
            computed_distances += candidates.computed_distances;
            if (!candidates) {
                atomic_error = candidates.error.release();
                break;
            }

            auto match = candidates.back();
            auto woman = match.member;
            while (women_locks.atomic_set(woman.slot))
                ;

            compressed_slot_t husband_slot = woman_to_man_slots[woman.slot];
            bool woman_is_free = husband_slot == missing_slot;
            if (woman_is_free) {
                // Engagement
                man_to_woman_slots[free_man_slot] = woman.slot;
                woman_to_man_slots[woman.slot] = free_man_slot;
                engagements++;
            } else {
                distance_t distance_from_husband = women_metric(women_values[woman.slot], men_values[husband_slot]);
                distance_t distance_from_candidate = match.distance;
                if (distance_from_husband > distance_from_candidate) {
                    // Break-up
                    while (men_locks.atomic_set(husband_slot))
                        ;
                    man_to_woman_slots[husband_slot] = missing_slot;
                    men_locks.atomic_reset(husband_slot);

                    // New Engagement
                    man_to_woman_slots[free_man_slot] = woman.slot;
                    woman_to_man_slots[woman.slot] = free_man_slot;
                    engagements++;

                    std::unique_lock<std::mutex> push_lock(free_men_mutex);
                    free_men.push(husband_slot);
                } else {
                    std::unique_lock<std::mutex> push_lock(free_men_mutex);
                    free_men.push(free_man_slot);
                }
            }

            men_locks.atomic_reset(free_man_slot);
            women_locks.atomic_reset(woman.slot);
        }
    });

    if (atomic_error)
        return result.failed(atomic_error.load());

    // Export the "slots" into keys:
    std::size_t intersection_size = 0;
    for (std::size_t man_slot = 0; man_slot != men.size(); ++man_slot) {
        compressed_slot_t woman_slot = man_to_woman_slots[man_slot];
        if (woman_slot != missing_slot) {
            man_key_t man = men.at(man_slot).key;
            woman_key_t woman = women.at(woman_slot).key;
            man_to_woman[man] = woman;
            woman_to_man[woman] = man;
            intersection_size++;
        }
    }

    // Export stats
    result.engagements = engagements;
    result.intersection_size = intersection_size;
    result.computed_distances = computed_distances;
    result.visited_members = visited_members;
    return result;
}

} // namespace usearch
} // namespace unum

#endif<|MERGE_RESOLUTION|>--- conflicted
+++ resolved
@@ -263,7 +263,6 @@
         return misaligned_load<element_t>(ptr_ + i * sizeof(element_t));
     }
 
-<<<<<<< HEAD
     misaligned_ptr_gt& operator++() noexcept {
         ptr_ += sizeof(element_t);
         return *this;
@@ -302,24 +301,7 @@
     }
 
     bool operator==(misaligned_ptr_gt const& other) const noexcept { return ptr_ == other.ptr_; }
-    bool operator!=(misaligned_ptr_gt const& other) const noexcept { return !(*this == other); }
-=======
-    misaligned_ptr_gt(byte_t* ptr) noexcept : ptr_(ptr) {}
-    misaligned_ptr_gt operator++(int) noexcept { return misaligned_ptr_gt(ptr_ + sizeof(element_t)); }
-    misaligned_ptr_gt operator--(int) noexcept { return misaligned_ptr_gt(ptr_ - sizeof(element_t)); }
-    misaligned_ptr_gt operator+(difference_type d) noexcept { return misaligned_ptr_gt(ptr_ + d * sizeof(element_t)); }
-    misaligned_ptr_gt operator-(difference_type d) noexcept { return misaligned_ptr_gt(ptr_ - d * sizeof(element_t)); }
-
-    // clang-format off
-    misaligned_ptr_gt& operator++() noexcept { ptr_ += sizeof(element_t); return *this; }
-    misaligned_ptr_gt& operator--() noexcept { ptr_ -= sizeof(element_t); return *this; }
-    misaligned_ptr_gt& operator+=(difference_type d) noexcept { ptr_ += d * sizeof(element_t); return *this; }
-    misaligned_ptr_gt& operator-=(difference_type d) noexcept { ptr_ -= d * sizeof(element_t); return *this; }
-    // clang-format on
-
-    bool operator==(misaligned_ptr_gt const& other) const noexcept { return ptr_ == other.ptr_; }
     bool operator!=(misaligned_ptr_gt const& other) const noexcept { return ptr_ != other.ptr_; }
->>>>>>> fff01d27
     bool operator<(misaligned_ptr_gt const& other) const noexcept { return ptr_ < other.ptr_; }
     bool operator<=(misaligned_ptr_gt const& other) const noexcept { return ptr_ <= other.ptr_; }
     bool operator>(misaligned_ptr_gt const& other) const noexcept { return ptr_ > other.ptr_; }
@@ -2051,11 +2033,7 @@
             return metric(first, second);
         }
 
-<<<<<<< HEAD
-        /// @brief Heterogeneous distance calculation.
-=======
         /// @brief Heterogeneous batch distance calculation.
->>>>>>> fff01d27
         template <typename value_at, typename metric_at, typename entries_at, typename candidate_allowed_at,
                   typename transform_at,
                   typename callback_at> //
@@ -2111,11 +2089,7 @@
     mutable buffer_gt<context_t, contexts_allocator_t> contexts_{};
 
   public:
-<<<<<<< HEAD
-    static constexpr bool parallel_metric_k = false;
-=======
     static constexpr bool parallel_metric_k = true;
->>>>>>> fff01d27
 
     std::size_t connectivity() const noexcept { return config_.connectivity; }
     std::size_t capacity() const noexcept { return nodes_capacity_; }
@@ -3761,19 +3735,6 @@
                 return false;
 
             if constexpr (parallel_metric_k) {
-<<<<<<< HEAD
-                auto candidate_allowed = [&](compressed_slot_t slot) { return !visits.test(slot); };
-                auto candidate_transform = [&](compressed_slot_t slot) { return citerator_at(slot); };
-                auto candidate_accept = [&](compressed_slot_t slot, distance_t dist) {
-                    if (top.size() < top_limit || dist < radius) {
-                        // This can substantially grow our priority queue:
-                        next.insert({-dist, slot});
-                        // This will automatically evict poor matches:
-                        top.insert({dist, slot}, top_limit);
-                        radius = top.top().distance;
-                    }
-                    visits.set(slot);
-=======
                 auto candidate_allowed = [&](compressed_slot_t successor_slot) { return !visits.test(successor_slot); };
                 auto candidate_transform = [&](compressed_slot_t successor_slot) {
                     return citerator_at(successor_slot);
@@ -3787,7 +3748,6 @@
                         radius = top.top().distance;
                     }
                     visits.set(successor_slot);
->>>>>>> fff01d27
                 };
                 context.measure_batch(query, candidate_neighbors, metric, //
                                       candidate_allowed, candidate_transform, candidate_accept);
@@ -3962,11 +3922,7 @@
                 return false;
 
             if constexpr (parallel_metric_k) {
-<<<<<<< HEAD
-                auto candidate_allowed = [&](compressed_slot_t successor_slot) { return !visits.test(successor_slot); };
-=======
                 auto candidate_allowed = [&](compressed_slot_t successor_slot) { return !visits.set(successor_slot); };
->>>>>>> fff01d27
                 auto candidate_transform = [&](compressed_slot_t successor_slot) {
                     return citerator_at(successor_slot);
                 };
@@ -3979,10 +3935,6 @@
                             top.insert({successor_dist, successor_slot}, top_limit);
                         radius = top.top().distance;
                     }
-<<<<<<< HEAD
-                    visits.set(successor_slot);
-=======
->>>>>>> fff01d27
                 };
                 context.measure_batch(query, candidate_neighbors, metric, //
                                       candidate_allowed, candidate_transform, candidate_accept);
