/**
 *  @file       index_dense.hpp
 *  @author     Ash Vardanian
 *  @brief      Single-header Vector Search engine for equi-dimensional dense vectors.
 *  @date       July 26, 2023
 */
#pragma once
#include "index.hpp"
#include <stdlib.h> // `aligned_alloc`

#include <usearch/index.hpp>
#include <usearch/index_plugins.hpp>

#if defined(USEARCH_DEFINED_CPP17)
#include <shared_mutex> // `std::shared_mutex`
#endif

namespace unum {
namespace usearch {

template <typename, typename> class index_dense_gt;

/**
 *  @brief  The "magic" sequence helps infer the type of the file.
 *          USearch indexes start with the "usearch" string.
 */
constexpr char const* default_magic() { return "usearch"; }

using index_dense_head_buffer_t = byte_t[64];

static_assert(sizeof(index_dense_head_buffer_t) == 64, "File header should be exactly 64 bytes");

/**
 *  @brief  Serialized binary representations of the USearch index start with metadata.
 *          Metadata is parsed into a `index_dense_head_t`, containing the USearch package version,
 *          and the properties of the index.
 *
 *  It uses: 13 bytes for file versioning, 22 bytes for structural information = 35 bytes.
 *  The following 24 bytes contain binary size of the graph, of the vectors, and the checksum,
 *  leaving 5 bytes at the end vacant.
 */
struct index_dense_head_t {

    // Versioning:
    using magic_t = char[7];
    using version_t = std::uint16_t;

    // Versioning: 7 + 2 * 3 = 13 bytes
    char const* magic;
    misaligned_ref_gt<version_t> version_major;
    misaligned_ref_gt<version_t> version_minor;
    misaligned_ref_gt<version_t> version_patch;

    // Structural: 4 * 3 = 12 bytes
    misaligned_ref_gt<metric_kind_t> kind_metric;
    misaligned_ref_gt<scalar_kind_t> kind_scalar;
    misaligned_ref_gt<scalar_kind_t> kind_key;
    misaligned_ref_gt<scalar_kind_t> kind_compressed_slot;

    // Population: 8 * 3 = 24 bytes
    misaligned_ref_gt<std::uint64_t> count_present;
    misaligned_ref_gt<std::uint64_t> count_deleted;
    misaligned_ref_gt<std::uint64_t> dimensions;
    misaligned_ref_gt<bool> multi;

    index_dense_head_t(byte_t* ptr) noexcept
        : magic((char const*)exchange(ptr, ptr + sizeof(magic_t))),         //
          version_major(exchange(ptr, ptr + sizeof(version_t))),            //
          version_minor(exchange(ptr, ptr + sizeof(version_t))),            //
          version_patch(exchange(ptr, ptr + sizeof(version_t))),            //
          kind_metric(exchange(ptr, ptr + sizeof(metric_kind_t))),          //
          kind_scalar(exchange(ptr, ptr + sizeof(scalar_kind_t))),          //
          kind_key(exchange(ptr, ptr + sizeof(scalar_kind_t))),             //
          kind_compressed_slot(exchange(ptr, ptr + sizeof(scalar_kind_t))), //
          count_present(exchange(ptr, ptr + sizeof(std::uint64_t))),        //
          count_deleted(exchange(ptr, ptr + sizeof(std::uint64_t))),        //
          dimensions(exchange(ptr, ptr + sizeof(std::uint64_t))),           //
          multi(exchange(ptr, ptr + sizeof(bool))) {}
};

struct index_dense_head_result_t {

    index_dense_head_buffer_t buffer;
    index_dense_head_t head;
    error_t error;

    explicit operator bool() const noexcept { return !error; }
    index_dense_head_result_t failed(error_t message) noexcept {
        error = std::move(message);
        return std::move(*this);
    }
};

/**
 *  @brief  Configuration settings for the construction of dense
 *          equidimensional vector indexes.
 *
 *  Unlike the underlying `index_gt` class, incorporates the
 *  `::expansion_add` and `::expansion_search` parameters passed
 *  separately for the lower-level engine.
 */
struct index_dense_config_t : public index_config_t {
    std::size_t expansion_add = default_expansion_add();
    std::size_t expansion_search = default_expansion_search();

    /**
     *  @brief  Excludes vectors from the serialized file.
     *          This is handy when you want to store the vectors in a separate file.
     *
     *  ! For advanced users only.
     */
    bool exclude_vectors = false;

    /**
     *  @brief  Allows you to store multiple vectors per key.
     *          This is handy when a large document is chunked into many parts.
     *
     *  ! May degrade the performance of iterators.
     */
    bool multi = false;

    /**
     *  @brief  Allows you to reduce RAM consumption by avoiding
     *          reverse-indexing keys-to-vectors, and only keeping
     *          the vectors-to-keys mappings.
     *
     *  ! This configuration parameter doesn't affect the serialized file,
     *  ! and is not preserved between runs. Makes sense for smaller vectors
     *  ! that fit in a couple of cache lines.
     *
     *  The trade-off is that some methods won't be available, like `get`, `rename`,
     *  and `remove`. The basic functionality, like `add` and `search` will work as
     *  expected even with `enable_key_lookups = false`.
     *
     *  If both `!multi && !enable_key_lookups`, the "duplicate entry" checks won't
     *  be performed and no errors will be raised.
     */
    bool enable_key_lookups = true;

    inline index_dense_config_t(index_config_t base) noexcept : index_config_t(base) {}

    inline index_dense_config_t(std::size_t c = 0, std::size_t ea = 0, std::size_t es = 0) noexcept
        : index_config_t(c), expansion_add(ea), expansion_search(es) {}

    /**
     *  @brief  Validates the configuration settings, updating them in-place.
     *  @return Error message, if any.
     */
    inline error_t validate() noexcept {
        error_t error = index_config_t::validate();
        if (error)
            return error;
        if (expansion_add == 0)
            expansion_add = default_expansion_add();
        if (expansion_search == 0)
            expansion_search = default_expansion_search();
        return {};
    }
};

struct index_dense_clustering_config_t {
    std::size_t min_clusters = 0;
    std::size_t max_clusters = 0;
    enum mode_t {
        merge_smallest_k,
        merge_closest_k,
    } mode = merge_smallest_k;
};

struct index_dense_serialization_config_t {
    bool exclude_vectors = false;
    bool use_64_bit_dimensions = false;
};

struct index_dense_copy_config_t : public index_copy_config_t {
    bool force_vector_copy = true;

    index_dense_copy_config_t() = default;
    index_dense_copy_config_t(index_copy_config_t base) noexcept : index_copy_config_t(base) {}
};

struct index_dense_metadata_result_t {
    index_dense_serialization_config_t config;
    index_dense_head_buffer_t head_buffer;
    index_dense_head_t head;
    error_t error;

    explicit operator bool() const noexcept { return !error; }
    index_dense_metadata_result_t failed(error_t message) noexcept {
        error = std::move(message);
        return std::move(*this);
    }

    index_dense_metadata_result_t() noexcept : config(), head_buffer(), head(head_buffer), error() {}

    index_dense_metadata_result_t(index_dense_metadata_result_t&& other) noexcept
        : config(), head_buffer(), head(head_buffer), error(std::move(other.error)) {
        std::memcpy(&config, &other.config, sizeof(other.config));
        std::memcpy(&head_buffer, &other.head_buffer, sizeof(other.head_buffer));
    }

    index_dense_metadata_result_t& operator=(index_dense_metadata_result_t&& other) noexcept {
        std::memcpy(&config, &other.config, sizeof(other.config));
        std::memcpy(&head_buffer, &other.head_buffer, sizeof(other.head_buffer));
        error = std::move(other.error);
        return *this;
    }
};

/**
 *  @brief  Fixes serialized scalar-kind codes for pre-v2.10 versions, until we can upgrade to v3.
 *          The old enum `scalar_kind_t` is defined without explicit constants from 0.
 */
inline scalar_kind_t convert_pre_2_10_scalar_kind(scalar_kind_t scalar_kind) noexcept {
    switch (static_cast<std::underlying_type<scalar_kind_t>::type>(scalar_kind)) {
    case 0: return scalar_kind_t::unknown_k;
    case 1: return scalar_kind_t::b1x8_k;
    case 2: return scalar_kind_t::u40_k;
    case 3: return scalar_kind_t::uuid_k;
    case 4: return scalar_kind_t::f64_k;
    case 5: return scalar_kind_t::f32_k;
    case 6: return scalar_kind_t::f16_k;
    case 7: return scalar_kind_t::f8_k;
    case 8: return scalar_kind_t::u64_k;
    case 9: return scalar_kind_t::u32_k;
    case 10: return scalar_kind_t::u8_k;
    case 11: return scalar_kind_t::i64_k;
    case 12: return scalar_kind_t::i32_k;
    case 13: return scalar_kind_t::i16_k;
    case 14: return scalar_kind_t::i8_k;
    default: return scalar_kind;
    }
}

/**
 *  @brief  Fixes the metadata for pre-v2.10 versions, until we can upgrade to v3.
 *          Originates from: https://github.com/unum-cloud/usearch/issues/423
 */
inline void fix_pre_2_10_metadata(index_dense_head_t& head) {
    if (head.version_major == 2 && head.version_minor < 10) {
        head.kind_scalar = convert_pre_2_10_scalar_kind(head.kind_scalar);
        head.kind_key = convert_pre_2_10_scalar_kind(head.kind_key);
        head.kind_compressed_slot = convert_pre_2_10_scalar_kind(head.kind_compressed_slot);
        head.version_minor = 10;
        head.version_patch = 0;
    }
}

/**
 *  @brief  Extracts metadata from a pre-constructed index on disk,
 *          without loading it or mapping the whole binary file.
 */
inline index_dense_metadata_result_t index_dense_metadata_from_path(char const* file_path) noexcept {
    index_dense_metadata_result_t result;
    std::unique_ptr<std::FILE, int (*)(std::FILE*)> file(std::fopen(file_path, "rb"), &std::fclose);
    if (!file)
        return result.failed(std::strerror(errno));

    // Read the header
    std::size_t read = std::fread(result.head_buffer, sizeof(index_dense_head_buffer_t), 1, file.get());
    if (!read)
        return result.failed(std::feof(file.get()) ? "End of file reached!" : std::strerror(errno));

    // Check if the file immediately starts with the index, instead of vectors
    result.config.exclude_vectors = true;
    if (std::memcmp(result.head_buffer, default_magic(), std::strlen(default_magic())) == 0) {
        fix_pre_2_10_metadata(result.head);
        return result;
    }

    if (std::fseek(file.get(), 0L, SEEK_END) != 0)
        return result.failed("Can't infer file size");

    // Check if it starts with 32-bit
    std::size_t const file_size = std::ftell(file.get());

    std::uint32_t dimensions_u32[2]{0};
    std::memcpy(dimensions_u32, result.head_buffer, sizeof(dimensions_u32));
    std::size_t offset_if_u32 = std::size_t(dimensions_u32[0]) * dimensions_u32[1] + sizeof(dimensions_u32);

    std::uint64_t dimensions_u64[2]{0};
    std::memcpy(dimensions_u64, result.head_buffer, sizeof(dimensions_u64));
    std::size_t offset_if_u64 = std::size_t(dimensions_u64[0]) * dimensions_u64[1] + sizeof(dimensions_u64);

    // Check if it starts with 32-bit
    if (offset_if_u32 + sizeof(index_dense_head_buffer_t) < file_size) {
        if (std::fseek(file.get(), static_cast<long>(offset_if_u32), SEEK_SET) != 0)
            return result.failed(std::strerror(errno));
        read = std::fread(result.head_buffer, sizeof(index_dense_head_buffer_t), 1, file.get());
        if (!read)
            return result.failed(std::feof(file.get()) ? "End of file reached!" : std::strerror(errno));

        result.config.exclude_vectors = false;
        result.config.use_64_bit_dimensions = false;
        if (std::memcmp(result.head_buffer, default_magic(), std::strlen(default_magic())) == 0) {
            fix_pre_2_10_metadata(result.head);
            return result;
        }
    }

    // Check if it starts with 64-bit
    if (offset_if_u64 + sizeof(index_dense_head_buffer_t) < file_size) {
        if (std::fseek(file.get(), static_cast<long>(offset_if_u64), SEEK_SET) != 0)
            return result.failed(std::strerror(errno));
        read = std::fread(result.head_buffer, sizeof(index_dense_head_buffer_t), 1, file.get());
        if (!read)
            return result.failed(std::feof(file.get()) ? "End of file reached!" : std::strerror(errno));

        // Check if it starts with 64-bit
        result.config.exclude_vectors = false;
        result.config.use_64_bit_dimensions = true;
        if (std::memcmp(result.head_buffer, default_magic(), std::strlen(default_magic())) == 0) {
            fix_pre_2_10_metadata(result.head);
            return result;
        }
    }

    return result.failed("Not a dense USearch index!");
}

/**
 *  @brief  Extracts metadata from a pre-constructed index serialized into an in-memory buffer.
 */
inline index_dense_metadata_result_t index_dense_metadata_from_buffer(memory_mapped_file_t const& file,
                                                                      std::size_t offset = 0) noexcept {
    index_dense_metadata_result_t result;

    // Read the header
    if (offset + sizeof(index_dense_head_buffer_t) >= file.size())
        return result.failed("End of file reached!");

    byte_t const* file_data = file.data() + offset;
    std::size_t const file_size = file.size() - offset;
    std::memcpy(&result.head_buffer, file_data, sizeof(index_dense_head_buffer_t));

    // Check if the file immediately starts with the index, instead of vectors
    result.config.exclude_vectors = true;
    if (std::memcmp(result.head_buffer, default_magic(), std::strlen(default_magic())) == 0)
        return result;

    // Check if it starts with 32-bit
    std::uint32_t dimensions_u32[2]{0};
    std::memcpy(dimensions_u32, result.head_buffer, sizeof(dimensions_u32));
    std::size_t offset_if_u32 = std::size_t(dimensions_u32[0]) * dimensions_u32[1] + sizeof(dimensions_u32);

    std::uint64_t dimensions_u64[2]{0};
    std::memcpy(dimensions_u64, result.head_buffer, sizeof(dimensions_u64));
    std::size_t offset_if_u64 = std::size_t(dimensions_u64[0]) * dimensions_u64[1] + sizeof(dimensions_u64);

    // Check if it starts with 32-bit
    if (offset_if_u32 + sizeof(index_dense_head_buffer_t) < file_size) {
        std::memcpy(&result.head_buffer, file_data + offset_if_u32, sizeof(index_dense_head_buffer_t));
        result.config.exclude_vectors = false;
        result.config.use_64_bit_dimensions = false;
        if (std::memcmp(result.head_buffer, default_magic(), std::strlen(default_magic())) == 0)
            return result;
    }

    // Check if it starts with 64-bit
    if (offset_if_u64 + sizeof(index_dense_head_buffer_t) < file_size) {
        std::memcpy(&result.head_buffer, file_data + offset_if_u64, sizeof(index_dense_head_buffer_t));
        result.config.exclude_vectors = false;
        result.config.use_64_bit_dimensions = true;
        if (std::memcmp(result.head_buffer, default_magic(), std::strlen(default_magic())) == 0)
            return result;
    }

    return result.failed("Not a dense USearch index!");
}

/**
 *  @brief  Oversimplified type-punned index for equidimensional vectors
 *          with automatic @b down-casting, hardware-specific @b SIMD metrics,
 *          and ability to @b remove existing vectors, common in Semantic Caching
 *          applications.
 *
 *  @section Serialization
 *
 *  The serialized binary form of `index_dense_gt` is made up of three parts:
 *      1. Binary matrix, aka the `.bbin` part,
 *      2. Metadata about used metrics, number of used vs free slots,
 *      3. The HNSW index in a binary form.
 *  The first (1.) generally starts with 2 integers - number of rows (vectors) and @b single-byte columns.
 *  The second (2.) starts with @b "usearch"-magic-string, used to infer the file type on open.
 *  The third (3.) is implemented by the underlying `index_gt` class.
 */
template <typename key_at = default_key_t, typename compressed_slot_at = default_slot_t> //
class index_dense_gt {
  public:
    using vector_key_t = key_at;
    using key_t = vector_key_t;
    using compressed_slot_t = compressed_slot_at;
    using distance_t = distance_punned_t;
    using metric_t = metric_punned_t;

    using member_ref_t = member_ref_gt<vector_key_t>;
    using member_cref_t = member_cref_gt<vector_key_t>;

    using head_t = index_dense_head_t;
    using head_buffer_t = index_dense_head_buffer_t;
    using head_result_t = index_dense_head_result_t;

    using serialization_config_t = index_dense_serialization_config_t;

    using dynamic_allocator_t = aligned_allocator_gt<byte_t, 64>;
    using tape_allocator_t = memory_mapping_allocator_gt<64>;

  private:
    /// @brief Schema: input buffer, bytes in input buffer, output buffer.
    using cast_t = bool (*)(byte_t const*, std::size_t, byte_t*);
    /// @brief Punned index.
    using index_t = index_gt<                        //
        distance_t, vector_key_t, compressed_slot_t, //
        dynamic_allocator_t, tape_allocator_t>;
    using index_allocator_t = aligned_allocator_gt<index_t, 64>;

    using member_iterator_t = typename index_t::member_iterator_t;
    using member_citerator_t = typename index_t::member_citerator_t;

    /// @brief Punned metric object.
    class metric_proxy_t {
        index_dense_gt const* index_ = nullptr;

      public:
        metric_proxy_t(index_dense_gt const& index) noexcept : index_(&index) {}

        inline distance_t operator()(byte_t const* a, member_cref_t b) const noexcept { return f(a, v(b)); }
        inline distance_t operator()(member_cref_t a, member_cref_t b) const noexcept { return f(v(a), v(b)); }

        inline distance_t operator()(byte_t const* a, member_citerator_t b) const noexcept { return f(a, v(b)); }
        inline distance_t operator()(member_citerator_t a, member_citerator_t b) const noexcept {
            return f(v(a), v(b));
        }

        inline distance_t operator()(byte_t const* a, byte_t const* b) const noexcept { return f(a, b); }

        inline byte_t const* v(member_cref_t m) const noexcept { return index_->vectors_lookup_[get_slot(m)]; }
        inline byte_t const* v(member_citerator_t m) const noexcept { return index_->vectors_lookup_[get_slot(m)]; }
        inline distance_t f(byte_t const* a, byte_t const* b) const noexcept { return index_->metric_(a, b); }
    };

    index_dense_config_t config_;
    index_t* typed_ = nullptr;

    using cast_buffer_t = buffer_gt<byte_t, dynamic_allocator_t>;

    /// @brief  Temporary memory for every thread to store a casted vector.
    mutable cast_buffer_t cast_buffer_;
    struct casts_t {
        cast_t from_b1x8;
        cast_t from_i8;
        cast_t from_f16;
        cast_t from_f32;
        cast_t from_f64;

        cast_t to_b1x8;
        cast_t to_i8;
        cast_t to_f16;
        cast_t to_f32;
        cast_t to_f64;
    } casts_;

    /// @brief An instance of a potentially stateful `metric_t` used to initialize copies and forks.
    metric_t metric_;

    using vectors_tape_allocator_t = memory_mapping_allocator_gt<8>;
    /// @brief Allocator for the copied vectors, aligned to widest double-precision scalars.
    vectors_tape_allocator_t vectors_tape_allocator_;

    using vectors_lookup_allocator_t = aligned_allocator_gt<byte_t*, 64>;
    using vectors_lookup_t = buffer_gt<byte_t*, vectors_lookup_allocator_t>;

    /// @brief For every managed `compressed_slot_t` stores a pointer to the allocated vector copy.
    mutable vectors_lookup_t vectors_lookup_;

    using available_threads_allocator_t = aligned_allocator_gt<std::size_t, 64>;
    using available_threads_t = ring_gt<std::size_t, available_threads_allocator_t>;

    /// @brief Originally forms and array of integers [0, threads], marking all as available.
    mutable available_threads_t available_threads_;

    /// @brief Mutex, controlling concurrent access to `available_threads_`.
    mutable std::mutex available_threads_mutex_;

#if defined(USEARCH_DEFINED_CPP17)
    using shared_mutex_t = std::shared_mutex;
#else
    using shared_mutex_t = unfair_shared_mutex_t;
#endif
    using shared_lock_t = shared_lock_gt<shared_mutex_t>;
    using unique_lock_t = std::unique_lock<shared_mutex_t>;

    struct key_and_slot_t {
        vector_key_t key;
        compressed_slot_t slot;

        bool any_slot() const { return slot == default_free_value<compressed_slot_t>(); }
        static key_and_slot_t any_slot(vector_key_t key) { return {key, default_free_value<compressed_slot_t>()}; }
    };

    struct lookup_key_hash_t {
        using is_transparent = void;
        std::size_t operator()(key_and_slot_t const& k) const noexcept { return hash_gt<vector_key_t>{}(k.key); }
        std::size_t operator()(vector_key_t const& k) const noexcept { return hash_gt<vector_key_t>{}(k); }
    };

    struct lookup_key_same_t {
        using is_transparent = void;
        bool operator()(key_and_slot_t const& a, vector_key_t const& b) const noexcept { return a.key == b; }
        bool operator()(vector_key_t const& a, key_and_slot_t const& b) const noexcept { return a == b.key; }
        bool operator()(key_and_slot_t const& a, key_and_slot_t const& b) const noexcept { return a.key == b.key; }
    };

    /// @brief Multi-Map from keys to IDs, and allocated vectors.
    flat_hash_multi_set_gt<key_and_slot_t, lookup_key_hash_t, lookup_key_same_t> slot_lookup_;

    /// @brief Mutex, controlling concurrent access to `slot_lookup_`.
    mutable shared_mutex_t slot_lookup_mutex_;

    /// @brief Ring-shaped queue of deleted entries, to be reused on future insertions.
    ring_gt<compressed_slot_t> free_keys_;

    /// @brief Mutex, controlling concurrent access to `free_keys_`.
    mutable std::mutex free_keys_mutex_;

    /// @brief A constant for the reserved key value, used to mark deleted entries.
    vector_key_t free_key_ = default_free_value<vector_key_t>();

    /// @brief Locks the thread for the duration of the operation.
    struct thread_lock_t {
        index_dense_gt const& parent;
        std::size_t thread_id = 0;
        bool engaged = false;

        ~thread_lock_t() usearch_noexcept_m {
            if (engaged)
                parent.thread_unlock_(thread_id);
        }

        thread_lock_t(thread_lock_t const&) = delete;
        thread_lock_t& operator=(thread_lock_t const&) = delete;

        thread_lock_t(index_dense_gt const& parent, std::size_t thread_id, bool engaged = true) noexcept
            : parent(parent), thread_id(thread_id), engaged(engaged) {}
        thread_lock_t(thread_lock_t&& other) noexcept
            : parent(other.parent), thread_id(other.thread_id), engaged(other.engaged) {
            other.engaged = false;
        }
    };

  public:
    using cluster_result_t = typename index_t::cluster_result_t;
    using add_result_t = typename index_t::add_result_t;
    using stats_t = typename index_t::stats_t;
    using match_t = typename index_t::match_t;
    using bitset_t = typename index_t::bitset_t;

    /**
     *  @brief  A search result, containing the found keys and distances.
     *
     *  As the `index_dense_gt` manages the thread-pool on its own, the search result
     *  preserves the thread-lock to avoid undefined behaviors, when other threads
     *  start overwriting the results.
     */
    struct search_result_t : public index_t::search_result_t {
        inline search_result_t(index_dense_gt const& parent) noexcept
            : index_t::search_result_t(), lock_(parent, 0, false) {}
        search_result_t failed(error_t message) noexcept {
            this->error = std::move(message);
            return std::move(*this);
        }

      private:
        friend class index_dense_gt;
        thread_lock_t lock_;

        inline search_result_t(typename index_t::search_result_t result, thread_lock_t lock) noexcept
            : index_t::search_result_t(std::move(result)), lock_(std::move(lock)) {}
    };

    index_dense_gt() = default;
    index_dense_gt(index_dense_gt&& other)
        : config_(std::move(other.config_)),

          typed_(exchange(other.typed_, nullptr)),     //
          cast_buffer_(std::move(other.cast_buffer_)), //
          casts_(std::move(other.casts_)),             //
          metric_(std::move(other.metric_)),           //

          vectors_tape_allocator_(std::move(other.vectors_tape_allocator_)), //
          vectors_lookup_(std::move(other.vectors_lookup_)),                 //

          available_threads_(std::move(other.available_threads_)), //
          slot_lookup_(std::move(other.slot_lookup_)),             //
          free_keys_(std::move(other.free_keys_)),                 //
          free_key_(std::move(other.free_key_)) {}                 //

    index_dense_gt& operator=(index_dense_gt&& other) {
        swap(other);
        return *this;
    }

    /**
     *  @brief Swaps the contents of this index with another index.
     *  @param other The other index to swap with.
     */
    void swap(index_dense_gt& other) {
        std::swap(config_, other.config_);

        std::swap(typed_, other.typed_);
        std::swap(cast_buffer_, other.cast_buffer_);
        std::swap(casts_, other.casts_);
        std::swap(metric_, other.metric_);

        std::swap(vectors_tape_allocator_, other.vectors_tape_allocator_);
        std::swap(vectors_lookup_, other.vectors_lookup_);

        std::swap(available_threads_, other.available_threads_);
        std::swap(slot_lookup_, other.slot_lookup_);
        std::swap(free_keys_, other.free_keys_);
        std::swap(free_key_, other.free_key_);
    }

    ~index_dense_gt() {
        if (typed_)
            typed_->~index_t();
        index_allocator_t{}.deallocate(typed_, 1);
        typed_ = nullptr;
    }

    struct state_result_t {
        index_dense_gt index;
        error_t error;

        explicit operator bool() const noexcept { return !error; }
        state_result_t failed(error_t message) noexcept {
            error = std::move(message);
            return std::move(*this);
        }
        operator index_dense_gt&&() && {
            if (error)
                __usearch_raise_runtime_error(error.what());
            return std::move(index);
        }
    };
    using copy_result_t = state_result_t;

    /**
     *  @brief Constructs an instance of ::index_dense_gt.
     *  @param[in] metric One of the provided or an @b ad-hoc metric, type-punned.
     *  @param[in] config The index configuration (optional).
     *  @param[in] free_key The key used for freed vectors (optional).
     *  @return An instance of ::index_dense_gt or error, wrapped in a `state_result_t`.
     *
     *  ! If the `metric` isn't provided in this method, it has to be set with
     *  ! the `change_metric` method before the index can be used. Alternatively,
     *  ! if you are loading an existing index, the metric will be set automatically.
     */
    static state_result_t make(           //
        metric_t metric = {},             //
        index_dense_config_t config = {}, //
        vector_key_t free_key = default_free_value<vector_key_t>()) {

        if (metric.missing())
            return state_result_t{}.failed("Metric won't be initialized!");
        error_t error = config.validate();
        if (error)
            return state_result_t{}.failed(std::move(error));
        index_t* raw = index_allocator_t{}.allocate(1);
        if (!raw)
            return state_result_t{}.failed("Failed to allocate memory for the index!");

        state_result_t result;
        index_dense_gt& index = result.index;
        index.config_ = config;
        index.free_key_ = free_key;

        // In some cases the metric is not provided, and will be set later.
        if (metric) {
            scalar_kind_t scalar_kind = metric.scalar_kind();
            index.casts_ = make_casts_(scalar_kind);
            index.metric_ = metric;
        }

        new (raw) index_t(config);
        index.typed_ = raw;
        return result;
    }

    /**
     *  @brief Constructs an instance of ::index_dense_gt from a serialized binary file.
     *  @param[in] path The path to the binary file.
     *  @param[in] view Whether to map the file into memory or load it.
     *  @return An instance of ::index_dense_gt or error, wrapped in a `state_result_t`.
     */
    static state_result_t make(char const* path, bool view = false) {
        state_result_t result;
        serialization_result_t serialization_result = view ? result.index.view(path) : result.index.load(path);
        if (!serialization_result)
            return result.failed(std::move(serialization_result.error));
        return result;
    }

<<<<<<< HEAD
    explicit operator bool() const noexcept { return typed_; }
    std::size_t connectivity() const noexcept { return typed_->connectivity(); }
    std::size_t size() const noexcept { return typed_->size() - free_keys_.size(); }
    std::size_t capacity() const noexcept { return typed_->capacity(); }
    std::size_t max_level() const noexcept { return typed_->max_level(); }
=======
    explicit operator bool() const { return typed_; }
    std::size_t connectivity() const { return typed_->connectivity(); }
    std::size_t size() const { return typed_->size() - free_keys_.size(); }
    std::size_t capacity() const { return typed_->capacity(); }
    std::size_t max_level() const { return typed_->max_level(); }
>>>>>>> c93ef760
    index_dense_config_t const& config() const { return config_; }
    index_limits_t const& limits() const noexcept { return typed_->limits(); }
    bool multi() const noexcept { return config_.multi; }
    std::size_t currently_available_threads() const noexcept {
        std::unique_lock<std::mutex> available_threads_lock(available_threads_mutex_);
        return available_threads_.size();
    }

    // The metric and its properties
    metric_t const& metric() const noexcept { return metric_; }
    void change_metric(metric_t metric) noexcept { metric_ = std::move(metric); }

    scalar_kind_t scalar_kind() const { return metric_.scalar_kind(); }
    std::size_t bytes_per_vector() const { return metric_.bytes_per_vector(); }
    std::size_t scalar_words() const { return metric_.scalar_words(); }
    std::size_t dimensions() const { return metric_.dimensions(); }

    // Fetching and changing search criteria
<<<<<<< HEAD
    std::size_t expansion_add() const noexcept { return config_.expansion_add; }
    std::size_t expansion_search() const noexcept { return config_.expansion_search; }
    void change_expansion_add(std::size_t n) noexcept { config_.expansion_add = n; }
    void change_expansion_search(std::size_t n) noexcept { config_.expansion_search = n; }

    member_citerator_t cbegin() const noexcept { return typed_->cbegin(); }
    member_citerator_t cend() const noexcept { return typed_->cend(); }
    member_citerator_t begin() const noexcept { return typed_->begin(); }
    member_citerator_t end() const noexcept { return typed_->end(); }
    member_iterator_t begin() noexcept { return typed_->begin(); }
    member_iterator_t end() noexcept { return typed_->end(); }

    stats_t stats() const noexcept { return typed_->stats(); }
    stats_t stats(std::size_t level) const noexcept { return typed_->stats(level); }
    stats_t stats(stats_t* stats_per_level, std::size_t max_level) const noexcept {
=======
    std::size_t expansion_add() const { return config_.expansion_add; }
    std::size_t expansion_search() const { return config_.expansion_search; }
    void change_expansion_add(std::size_t n) { config_.expansion_add = n; }
    void change_expansion_search(std::size_t n) { config_.expansion_search = n; }

    member_citerator_t cbegin() const { return typed_->cbegin(); }
    member_citerator_t cend() const { return typed_->cend(); }
    member_iterator_t begin() { return typed_->begin(); }
    member_iterator_t end() { return typed_->end(); }

    stats_t stats() const { return typed_->stats(); }
    stats_t stats(std::size_t level) const { return typed_->stats(level); }
    stats_t stats(stats_t* stats_per_level, std::size_t max_level) const {
>>>>>>> c93ef760
        return typed_->stats(stats_per_level, max_level);
    }

    expected_gt<bitset_t> unreachable_nodes() const noexcept { return typed_->unreachable_nodes(); }
    expected_gt<bitset_t> disconnected_nodes(std::size_t level = 0) const noexcept {
        return typed_->disconnected_nodes(level);
    }

    dynamic_allocator_t const& allocator() const noexcept { return typed_->dynamic_allocator(); }
    vector_key_t const& free_key() const noexcept { return free_key_; }

    /**
     *  @brief  A relatively accurate lower bound on the amount of memory consumed by the system.
     *          In practice it's error will be below 10%.
     *
     *  @see    `serialized_length` for the length of the binary serialized representation.
     */
    std::size_t memory_usage() const noexcept {
        return                                          //
            typed_->memory_usage(0) +                   //
            typed_->tape_allocator().total_wasted() +   //
            typed_->tape_allocator().total_reserved() + //
            vectors_tape_allocator_.total_allocated();
    }

    static constexpr std::size_t any_thread() { return std::numeric_limits<std::size_t>::max(); }
    static constexpr distance_t infinite_distance() { return std::numeric_limits<distance_t>::max(); }

    struct aggregated_distances_t {
        std::size_t count = 0;
        distance_t mean = infinite_distance();
        distance_t min = infinite_distance();
        distance_t max = infinite_distance();
    };

    // clang-format off
    add_result_t add(vector_key_t key, b1x8_t const* vector, std::size_t thread = any_thread(), bool force_vector_copy = true) { return add_(key, vector, thread, force_vector_copy, casts_.from_b1x8); }
    add_result_t add(vector_key_t key, i8_t const* vector, std::size_t thread = any_thread(), bool force_vector_copy = true) { return add_(key, vector, thread, force_vector_copy, casts_.from_i8); }
    add_result_t add(vector_key_t key, f16_t const* vector, std::size_t thread = any_thread(), bool force_vector_copy = true) { return add_(key, vector, thread, force_vector_copy, casts_.from_f16); }
    add_result_t add(vector_key_t key, f32_t const* vector, std::size_t thread = any_thread(), bool force_vector_copy = true) { return add_(key, vector, thread, force_vector_copy, casts_.from_f32); }
    add_result_t add(vector_key_t key, f64_t const* vector, std::size_t thread = any_thread(), bool force_vector_copy = true) { return add_(key, vector, thread, force_vector_copy, casts_.from_f64); }

    search_result_t search(b1x8_t const* vector, std::size_t wanted, std::size_t thread = any_thread(), bool exact = false) const { return search_(vector, wanted, dummy_predicate_t {}, thread, exact, casts_.from_b1x8); }
    search_result_t search(i8_t const* vector, std::size_t wanted, std::size_t thread = any_thread(), bool exact = false) const { return search_(vector, wanted, dummy_predicate_t {}, thread, exact, casts_.from_i8); }
    search_result_t search(f16_t const* vector, std::size_t wanted, std::size_t thread = any_thread(), bool exact = false) const { return search_(vector, wanted, dummy_predicate_t {}, thread, exact, casts_.from_f16); }
    search_result_t search(f32_t const* vector, std::size_t wanted, std::size_t thread = any_thread(), bool exact = false) const { return search_(vector, wanted, dummy_predicate_t {}, thread, exact, casts_.from_f32); }
    search_result_t search(f64_t const* vector, std::size_t wanted, std::size_t thread = any_thread(), bool exact = false) const { return search_(vector, wanted, dummy_predicate_t {}, thread, exact, casts_.from_f64); }

    template <typename predicate_at> search_result_t filtered_search(b1x8_t const* vector, std::size_t wanted, predicate_at&& predicate, std::size_t thread = any_thread(), bool exact = false) const { return search_(vector, wanted, std::forward<predicate_at>(predicate), thread, exact, casts_.from_b1x8); }
    template <typename predicate_at> search_result_t filtered_search(i8_t const* vector, std::size_t wanted, predicate_at&& predicate, std::size_t thread = any_thread(), bool exact = false) const { return search_(vector, wanted, std::forward<predicate_at>(predicate), thread, exact, casts_.from_i8); }
    template <typename predicate_at> search_result_t filtered_search(f16_t const* vector, std::size_t wanted, predicate_at&& predicate, std::size_t thread = any_thread(), bool exact = false) const { return search_(vector, wanted, std::forward<predicate_at>(predicate), thread, exact, casts_.from_f16); }
    template <typename predicate_at> search_result_t filtered_search(f32_t const* vector, std::size_t wanted, predicate_at&& predicate, std::size_t thread = any_thread(), bool exact = false) const { return search_(vector, wanted, std::forward<predicate_at>(predicate), thread, exact, casts_.from_f32); }
    template <typename predicate_at> search_result_t filtered_search(f64_t const* vector, std::size_t wanted, predicate_at&& predicate, std::size_t thread = any_thread(), bool exact = false) const { return search_(vector, wanted, std::forward<predicate_at>(predicate), thread, exact, casts_.from_f64); }

    std::size_t get(vector_key_t key, b1x8_t* vector, std::size_t vectors_count = 1) const { return get_(key, vector, vectors_count, casts_.to_b1x8); }
    std::size_t get(vector_key_t key, i8_t* vector, std::size_t vectors_count = 1) const { return get_(key, vector, vectors_count, casts_.to_i8); }
    std::size_t get(vector_key_t key, f16_t* vector, std::size_t vectors_count = 1) const { return get_(key, vector, vectors_count, casts_.to_f16); }
    std::size_t get(vector_key_t key, f32_t* vector, std::size_t vectors_count = 1) const { return get_(key, vector, vectors_count, casts_.to_f32); }
    std::size_t get(vector_key_t key, f64_t* vector, std::size_t vectors_count = 1) const { return get_(key, vector, vectors_count, casts_.to_f64); }

    cluster_result_t cluster(b1x8_t const* vector, std::size_t level, std::size_t thread = any_thread()) const { return cluster_(vector, level, thread, casts_.from_b1x8); }
    cluster_result_t cluster(i8_t const* vector, std::size_t level, std::size_t thread = any_thread()) const { return cluster_(vector, level, thread, casts_.from_i8); }
    cluster_result_t cluster(f16_t const* vector, std::size_t level, std::size_t thread = any_thread()) const { return cluster_(vector, level, thread, casts_.from_f16); }
    cluster_result_t cluster(f32_t const* vector, std::size_t level, std::size_t thread = any_thread()) const { return cluster_(vector, level, thread, casts_.from_f32); }
    cluster_result_t cluster(f64_t const* vector, std::size_t level, std::size_t thread = any_thread()) const { return cluster_(vector, level, thread, casts_.from_f64); }

    aggregated_distances_t distance_between(vector_key_t key, b1x8_t const* vector, std::size_t thread = any_thread()) const { return distance_between_(key, vector, thread, casts_.to_b1x8); }
    aggregated_distances_t distance_between(vector_key_t key, i8_t const* vector, std::size_t thread = any_thread()) const { return distance_between_(key, vector, thread, casts_.to_i8); }
    aggregated_distances_t distance_between(vector_key_t key, f16_t const* vector, std::size_t thread = any_thread()) const { return distance_between_(key, vector, thread, casts_.to_f16); }
    aggregated_distances_t distance_between(vector_key_t key, f32_t const* vector, std::size_t thread = any_thread()) const { return distance_between_(key, vector, thread, casts_.to_f32); }
    aggregated_distances_t distance_between(vector_key_t key, f64_t const* vector, std::size_t thread = any_thread()) const { return distance_between_(key, vector, thread, casts_.to_f64); }
    // clang-format on

    /**
     *  @brief  Computes the distance between two managed entities.
     *          If either key maps into more than one vector, will aggregate results
     *          exporting the mean, maximum, and minimum values.
     */
    aggregated_distances_t distance_between(vector_key_t a, vector_key_t b, std::size_t = any_thread()) const {
        usearch_assert_m(config().enable_key_lookups, "Key lookups are disabled!");
        shared_lock_t lock(slot_lookup_mutex_);
        aggregated_distances_t result;
        if (!multi()) {
            auto a_it = slot_lookup_.find(key_and_slot_t::any_slot(a));
            auto b_it = slot_lookup_.find(key_and_slot_t::any_slot(b));
            bool a_missing = a_it == slot_lookup_.end();
            bool b_missing = b_it == slot_lookup_.end();
            if (a_missing || b_missing)
                return result;

            key_and_slot_t a_key_and_slot = *a_it;
            byte_t const* a_vector = vectors_lookup_[a_key_and_slot.slot];
            key_and_slot_t b_key_and_slot = *b_it;
            byte_t const* b_vector = vectors_lookup_[b_key_and_slot.slot];
            distance_t a_b_distance = metric_(a_vector, b_vector);

            result.mean = result.min = result.max = a_b_distance;
            result.count = 1;
            return result;
        }

        auto a_range = slot_lookup_.equal_range(key_and_slot_t::any_slot(a));
        auto b_range = slot_lookup_.equal_range(key_and_slot_t::any_slot(b));
        bool a_missing = a_range.first == a_range.second;
        bool b_missing = b_range.first == b_range.second;
        if (a_missing || b_missing)
            return result;

        result.min = std::numeric_limits<distance_t>::max();
        result.max = std::numeric_limits<distance_t>::min();
        result.mean = 0;
        result.count = 0;

        while (a_range.first != a_range.second) {
            key_and_slot_t a_key_and_slot = *a_range.first;
            byte_t const* a_vector = vectors_lookup_[a_key_and_slot.slot];
            while (b_range.first != b_range.second) {
                key_and_slot_t b_key_and_slot = *b_range.first;
                byte_t const* b_vector = vectors_lookup_[b_key_and_slot.slot];
                distance_t a_b_distance = metric_(a_vector, b_vector);

                result.mean += a_b_distance;
                result.min = (std::min)(result.min, a_b_distance);
                result.max = (std::max)(result.max, a_b_distance);
                result.count++;

                //
                ++b_range.first;
            }
            ++a_range.first;
        }

        result.mean /= result.count;
        return result;
    }

    /**
     *  @brief  Identifies a node in a given `level`, that is the closest to the `key`.
     */
    cluster_result_t cluster(vector_key_t key, std::size_t level, std::size_t thread = any_thread()) const {

        // Check if such `key` is even present.
        shared_lock_t slots_lock(slot_lookup_mutex_);
        auto key_range = slot_lookup_.equal_range(key_and_slot_t::any_slot(key));
        cluster_result_t result;
        if (key_range.first == key_range.second)
            return result.failed("Key missing!");

        index_cluster_config_t cluster_config;
        thread_lock_t lock = thread_lock_(thread);
        cluster_config.thread = lock.thread_id;
        cluster_config.expansion = config_.expansion_search;
        metric_proxy_t metric{*this};
        vector_key_t free_key_copy = free_key_;
        auto allow = [free_key_copy](member_cref_t const& member) noexcept { return member.key != free_key_copy; };

        // Find the closest cluster for any vector under that key.
        while (key_range.first != key_range.second) {
            key_and_slot_t key_and_slot = *key_range.first;
            byte_t const* vector_data = vectors_lookup_[key_and_slot.slot];
            cluster_result_t new_result = typed_->cluster(vector_data, level, metric, cluster_config, allow);
            if (!new_result)
                return new_result;
            if (new_result.cluster.distance < result.cluster.distance)
                result = std::move(new_result);

            ++key_range.first;
        }
        return result;
    }

    /**
     *  @brief Reserves memory for the index and the keyed lookup.
     *  @return `true` if the memory reservation was successful, `false` otherwise.
     *
     *  ! No update or search operations should be running during this operation.
     */
    bool try_reserve(index_limits_t limits) {

        // The slot lookup system will generally prefer power-of-two sizes.
        if (config_.enable_key_lookups) {
            unique_lock_t lock(slot_lookup_mutex_);
            if (!slot_lookup_.try_reserve(limits.members))
                return false;
            limits.members = slot_lookup_.capacity();
        }

        // Once the `slot_lookup_` grows, let's use its capacity as the new
        // target for the `vectors_lookup_` to synchronize allocations and
        // expensive index re-organizations.
        if (limits.members != vectors_lookup_.size()) {
            vectors_lookup_t new_vectors_lookup(limits.members);
            if (!new_vectors_lookup)
                return false;
            if (vectors_lookup_.size() > 0)
                std::memcpy(new_vectors_lookup.data(), vectors_lookup_.data(),
                            vectors_lookup_.size() * sizeof(byte_t*));
            vectors_lookup_ = std::move(new_vectors_lookup);
        }

        // During reserve, no insertions may be happening, so we can safely overwrite the whole collection.
        std::unique_lock<std::mutex> available_threads_lock(available_threads_mutex_);
        available_threads_.clear();
        if (!available_threads_.reserve(limits.threads()))
            return false;
        for (std::size_t i = 0; i < limits.threads(); i++)
            available_threads_.push(i);

        // Allocate a buffer for the casted vectors.
        cast_buffer_t cast_buffer(limits.threads() * metric_.bytes_per_vector());
        if (!cast_buffer)
            return false;
        cast_buffer_ = std::move(cast_buffer);

        return typed_->reserve(limits);
    }

    void reserve(index_limits_t limits) {
        if (!try_reserve(limits))
            throw std::bad_alloc();
    }

    /**
     *  @brief Erases all the vectors from the index.
     *
     *  Will change `size()` to zero, but will keep the same `capacity()`.
     *  Will keep the number of available threads/contexts the same as it was.
     */
    void clear() {
        unique_lock_t lookup_lock(slot_lookup_mutex_);

        std::unique_lock<std::mutex> free_lock(free_keys_mutex_);
        typed_->clear();
        slot_lookup_.clear();
        vectors_lookup_.reset();
        free_keys_.clear();
        vectors_tape_allocator_.reset();
    }

    /**
     *  @brief Erases all members from index, closing files, and returning RAM to OS.
     *
     *  Will change both `size()` and `capacity()` to zero.
     *  Will deallocate all threads/contexts.
     *  If the index is memory-mapped - releases the mapping and the descriptor.
     */
    void reset() {

        unique_lock_t lookup_lock(slot_lookup_mutex_);
        std::unique_lock<std::mutex> free_lock(free_keys_mutex_);
        std::unique_lock<std::mutex> available_threads_lock(available_threads_mutex_);

        if (typed_)
            typed_->reset();
        slot_lookup_.clear();
        vectors_lookup_.reset();
        free_keys_.clear();
        vectors_tape_allocator_.reset();
        available_threads_.reset();
    }

    /**
     *  @brief  Saves serialized binary index representation to a stream.
     */
    template <typename output_callback_at, typename progress_at = dummy_progress_t>
    serialization_result_t save_to_stream(output_callback_at&& output,        //
                                          serialization_config_t config = {}, //
                                          progress_at&& progress = {}) const {

        serialization_result_t result;
        std::uint64_t matrix_rows = 0;
        std::uint64_t matrix_cols = 0;

        // We may not want to put the vectors into the same file
        if (!config.exclude_vectors) {
            // Save the matrix size
            if (!config.use_64_bit_dimensions) {
                std::uint32_t dimensions[2];
                dimensions[0] = static_cast<std::uint32_t>(typed_->size());
                dimensions[1] = static_cast<std::uint32_t>(metric_.bytes_per_vector());
                if (!output(&dimensions, sizeof(dimensions)))
                    return result.failed("Failed to serialize into stream");
                matrix_rows = dimensions[0];
                matrix_cols = dimensions[1];
            } else {
                std::uint64_t dimensions[2];
                dimensions[0] = static_cast<std::uint64_t>(typed_->size());
                dimensions[1] = static_cast<std::uint64_t>(metric_.bytes_per_vector());
                if (!output(&dimensions, sizeof(dimensions)))
                    return result.failed("Failed to serialize into stream");
                matrix_rows = dimensions[0];
                matrix_cols = dimensions[1];
            }

            // Dump the vectors one after another
            for (std::uint64_t i = 0; i != matrix_rows; ++i) {
                byte_t* vector = vectors_lookup_[i];
                if (!output(vector, matrix_cols))
                    return result.failed("Failed to serialize into stream");
            }
        }

        // Augment metadata
        {
            index_dense_head_buffer_t buffer;
            std::memset(buffer, 0, sizeof(buffer));
            index_dense_head_t head{buffer};
            std::memcpy(buffer, default_magic(), std::strlen(default_magic()));

            // Describe software version
            using version_t = index_dense_head_t::version_t;
            head.version_major = static_cast<version_t>(USEARCH_VERSION_MAJOR);
            head.version_minor = static_cast<version_t>(USEARCH_VERSION_MINOR);
            head.version_patch = static_cast<version_t>(USEARCH_VERSION_PATCH);

            // Describes types used
            head.kind_metric = metric_.metric_kind();
            head.kind_scalar = metric_.scalar_kind();
            head.kind_key = unum::usearch::scalar_kind<vector_key_t>();
            head.kind_compressed_slot = unum::usearch::scalar_kind<compressed_slot_t>();

            head.count_present = size();
            head.count_deleted = typed_->size() - size();
            head.dimensions = dimensions();
            head.multi = multi();

            if (!output(&buffer, sizeof(buffer)))
                return result.failed("Failed to serialize into stream");
        }

        // Save the actual proximity graph
        return typed_->save_to_stream(std::forward<output_callback_at>(output), std::forward<progress_at>(progress));
    }

    /**
     *  @brief  Estimate the binary length (in bytes) of the serialized index.
     */
    std::size_t serialized_length(serialization_config_t config = {}) const {
        std::size_t dimensions_length = 0;
        std::size_t matrix_length = 0;
        if (!config.exclude_vectors) {
            dimensions_length = config.use_64_bit_dimensions ? sizeof(std::uint64_t) * 2 : sizeof(std::uint32_t) * 2;
            matrix_length = typed_->size() * metric_.bytes_per_vector();
        }
        return dimensions_length + matrix_length + sizeof(index_dense_head_buffer_t) + typed_->serialized_length();
    }

    /**
     *  @brief Parses the index from file to RAM.
     *  @param[in] path The path to the file.
     *  @param[in] config Configuration parameters for imports.
     *  @return Outcome descriptor explicitly convertible to boolean.
     */
    template <typename input_callback_at, typename progress_at = dummy_progress_t>
    serialization_result_t load_from_stream(input_callback_at&& input,          //
                                            serialization_config_t config = {}, //
                                            progress_at&& progress = {}) {

        // Discard all previous memory allocations of `vectors_tape_allocator_`
        index_limits_t old_limits = typed_ ? typed_->limits() : index_limits_t{};
        reset();

        // Infer the new index size
        serialization_result_t result;
        std::uint64_t matrix_rows = 0;
        std::uint64_t matrix_cols = 0;

        // We may not want to load the vectors from the same file, or allow attaching them afterwards
        if (!config.exclude_vectors) {
            // Save the matrix size
            if (!config.use_64_bit_dimensions) {
                std::uint32_t dimensions[2];
                if (!input(&dimensions, sizeof(dimensions)))
                    return result.failed("Failed to read 32-bit dimensions of the matrix");
                matrix_rows = dimensions[0];
                matrix_cols = dimensions[1];
            } else {
                std::uint64_t dimensions[2];
                if (!input(&dimensions, sizeof(dimensions)))
                    return result.failed("Failed to read 64-bit dimensions of the matrix");
                matrix_rows = dimensions[0];
                matrix_cols = dimensions[1];
            }
            // Load the vectors one after another
            vectors_lookup_ = vectors_lookup_t(matrix_rows);
            if (!vectors_lookup_)
                return result.failed("Failed to allocate memory to address vectors");
            for (std::uint64_t slot = 0; slot != matrix_rows; ++slot) {
                byte_t* vector = vectors_tape_allocator_.allocate(matrix_cols);
                if (!input(vector, matrix_cols))
                    return result.failed("Failed to read vectors");
                vectors_lookup_[slot] = vector;
            }
        }

        // Load metadata and choose the right metric
        {
            index_dense_head_buffer_t buffer;
            if (!input(buffer, sizeof(buffer)))
                return result.failed("Failed to read the index ");

            index_dense_head_t head{buffer};
            if (std::memcmp(buffer, default_magic(), std::strlen(default_magic())) != 0)
                return result.failed("Magic header mismatch - the file isn't an index");

            // fix pre-2.10 headers
            fix_pre_2_10_metadata(head);

            // Validate the software version
            if (head.version_major != USEARCH_VERSION_MAJOR)
                return result.failed("File format may be different, please rebuild");

            // Check the types used
            if (head.kind_key != unum::usearch::scalar_kind<vector_key_t>())
                return result.failed("Key type doesn't match, consider rebuilding");
            if (head.kind_compressed_slot != unum::usearch::scalar_kind<compressed_slot_t>())
                return result.failed("Slot type doesn't match, consider rebuilding");

            config_.multi = head.multi;
            metric_ = metric_t::builtin(head.dimensions, head.kind_metric, head.kind_scalar);
            cast_buffer_ = cast_buffer_t(available_threads_.size() * metric_.bytes_per_vector());
            if (!cast_buffer_)
                return result.failed("Failed to allocate memory for the casts");
            casts_ = make_casts_(head.kind_scalar);
        }

        // Pull the actual proximity graph
        if (!typed_) {
            index_t* raw = index_allocator_t{}.allocate(1);
            if (!raw)
                return result.failed("Failed to allocate memory for the index");
            new (raw) index_t(config_);
            typed_ = raw;
        }
        result = typed_->load_from_stream(std::forward<input_callback_at>(input), std::forward<progress_at>(progress));
        if (!result)
            return result;
        if (typed_->size() != static_cast<std::size_t>(matrix_rows))
            return result.failed("Index size and the number of vectors doesn't match");
        old_limits.members = static_cast<std::size_t>(matrix_rows);
        if (!typed_->try_reserve(old_limits))
            return result.failed("Failed to reserve memory for the index");

        // After the index is loaded, we may have to resize the `available_threads_` to
        // match the limits of the underlying engine.
        available_threads_t available_threads;
        std::size_t max_threads = old_limits.threads();
        if (!available_threads.reserve(max_threads))
            return result.failed("Failed to allocate memory for the available threads!");
        for (std::size_t i = 0; i < max_threads; i++)
            available_threads.push(i);
        available_threads_ = std::move(available_threads);

        reindex_keys_();
        return result;
    }

    /**
     *  @brief Parses the index from file, without loading it into RAM.
     *  @param[in] path The path to the file.
     *  @param[in] config Configuration parameters for imports.
     *  @return Outcome descriptor explicitly convertible to boolean.
     */
    template <typename progress_at = dummy_progress_t>
    serialization_result_t view(memory_mapped_file_t file,                                  //
                                std::size_t offset = 0, serialization_config_t config = {}, //
                                progress_at&& progress = {}) {

        // Discard all previous memory allocations of `vectors_tape_allocator_`
        index_limits_t old_limits = typed_ ? typed_->limits() : index_limits_t{};
        reset();

        serialization_result_t result = file.open_if_not();
        if (!result)
            return result;

        // Infer the new index size
        std::uint64_t matrix_rows = 0;
        std::uint64_t matrix_cols = 0;
        span_punned_t vectors_buffer;

        // We may not want to fetch the vectors from the same file, or allow attaching them afterwards
        if (!config.exclude_vectors) {
            // Save the matrix size
            if (!config.use_64_bit_dimensions) {
                std::uint32_t dimensions[2];
                if (file.size() - offset < sizeof(dimensions))
                    return result.failed("File is corrupted and lacks matrix dimensions");
                std::memcpy(&dimensions, file.data() + offset, sizeof(dimensions));
                matrix_rows = dimensions[0];
                matrix_cols = dimensions[1];
                offset += sizeof(dimensions);
            } else {
                std::uint64_t dimensions[2];
                if (file.size() - offset < sizeof(dimensions))
                    return result.failed("File is corrupted and lacks matrix dimensions");
                std::memcpy(&dimensions, file.data() + offset, sizeof(dimensions));
                matrix_rows = dimensions[0];
                matrix_cols = dimensions[1];
                offset += sizeof(dimensions);
            }
            vectors_buffer = {file.data() + offset, static_cast<std::size_t>(matrix_rows * matrix_cols)};
            offset += vectors_buffer.size();
        }

        // Load metadata and choose the right metric
        {
            index_dense_head_buffer_t buffer;
            if (file.size() - offset < sizeof(buffer))
                return result.failed("File is corrupted and lacks a header");

            std::memcpy(buffer, file.data() + offset, sizeof(buffer));

            index_dense_head_t head{buffer};
            if (std::memcmp(buffer, default_magic(), std::strlen(default_magic())) != 0)
                return result.failed("Magic header mismatch - the file isn't an index");

            // fix pre-2.10 headers
            fix_pre_2_10_metadata(head);

            // Validate the software version
            if (head.version_major != USEARCH_VERSION_MAJOR)
                return result.failed("File format may be different, please rebuild");

            // Check the types used
            if (head.kind_key != unum::usearch::scalar_kind<vector_key_t>())
                return result.failed("Key type doesn't match, consider rebuilding");
            if (head.kind_compressed_slot != unum::usearch::scalar_kind<compressed_slot_t>())
                return result.failed("Slot type doesn't match, consider rebuilding");

            config_.multi = head.multi;
            metric_ = metric_t::builtin(head.dimensions, head.kind_metric, head.kind_scalar);
            cast_buffer_ = cast_buffer_t(available_threads_.size() * metric_.bytes_per_vector());
            if (!cast_buffer_)
                return result.failed("Failed to allocate memory for the casts");
            casts_ = make_casts_(head.kind_scalar);
            offset += sizeof(buffer);
        }

        // Pull the actual proximity graph
        if (!typed_) {
            index_t* raw = index_allocator_t{}.allocate(1);
            if (!raw)
                return result.failed("Failed to allocate memory for the index");
            new (raw) index_t(config_);
            typed_ = raw;
        }
        result = typed_->view(std::move(file), offset, std::forward<progress_at>(progress));
        if (!result)
            return result;
        if (typed_->size() != static_cast<std::size_t>(matrix_rows))
            return result.failed("Index size and the number of vectors doesn't match");
        old_limits.members = static_cast<std::size_t>(matrix_rows);
        if (!typed_->try_reserve(old_limits))
            return result.failed("Failed to reserve memory for the index");

        // Address the vectors
        vectors_lookup_ = vectors_lookup_t(matrix_rows);
        if (!vectors_lookup_)
            return result.failed("Failed to allocate memory to address vectors");
        if (!config.exclude_vectors)
            for (std::uint64_t slot = 0; slot != matrix_rows; ++slot)
                vectors_lookup_[slot] = (byte_t*)vectors_buffer.data() + matrix_cols * slot;

        // After the index is loaded, we may have to resize the `available_threads_` to
        // match the limits of the underlying engine.
        available_threads_t available_threads;
        std::size_t max_threads = old_limits.threads();
        if (!available_threads.reserve(max_threads))
            return result.failed("Failed to allocate memory for the available threads!");
        for (std::size_t i = 0; i < max_threads; i++)
            available_threads.push(i);
        available_threads_ = std::move(available_threads);

        reindex_keys_();
        return result;
    }

    /**
     *  @brief Saves the index to a file.
     *  @param[in] path The path to the file.
     *  @param[in] config Configuration parameters for exports.
     *  @return Outcome descriptor explicitly convertible to boolean.
     */
    template <typename progress_at = dummy_progress_t>
    serialization_result_t save(output_file_t file, serialization_config_t config = {},
                                progress_at&& progress = {}) const {

        serialization_result_t io_result = file.open_if_not();
        if (!io_result)
            return io_result;

        serialization_result_t stream_result = save_to_stream(
            [&](void const* buffer, std::size_t length) {
                io_result = file.write(buffer, length);
                return !!io_result;
            },
            config, std::forward<progress_at>(progress));

        if (!stream_result) {
            io_result.error.release();
            return stream_result;
        }
        return io_result;
    }

    /**
     *  @brief  Memory-maps the serialized binary index representation from disk,
     *          @b without copying data into RAM, and fetching it on-demand.
     */
    template <typename progress_at = dummy_progress_t>
    serialization_result_t save(memory_mapped_file_t file,          //
                                std::size_t offset = 0,             //
                                serialization_config_t config = {}, //
                                progress_at&& progress = {}) const {

        serialization_result_t io_result = file.open_if_not();
        if (!io_result)
            return io_result;

        serialization_result_t stream_result = save_to_stream(
            [&](void const* buffer, std::size_t length) {
                if (offset + length > file.size())
                    return false;
                std::memcpy(file.data() + offset, buffer, length);
                offset += length;
                return true;
            },
            config, std::forward<progress_at>(progress));

        return stream_result;
    }

    /**
     *  @brief Parses the index from file to RAM.
     *  @param[in] path The path to the file.
     *  @param[in] config Configuration parameters for imports.
     *  @return Outcome descriptor explicitly convertible to boolean.
     */
    template <typename progress_at = dummy_progress_t>
    serialization_result_t load(input_file_t file, serialization_config_t config = {}, progress_at&& progress = {}) {

        serialization_result_t io_result = file.open_if_not();
        if (!io_result)
            return io_result;

        serialization_result_t stream_result = load_from_stream(
            [&](void* buffer, std::size_t length) {
                io_result = file.read(buffer, length);
                return !!io_result;
            },
            config, std::forward<progress_at>(progress));

        if (!stream_result) {
            io_result.error.release();
            return stream_result;
        }
        return io_result;
    }

    /**
     *  @brief  Memory-maps the serialized binary index representation from disk,
     *          @b without copying data into RAM, and fetching it on-demand.
     */
    template <typename progress_at = dummy_progress_t>
    serialization_result_t load(memory_mapped_file_t file,          //
                                std::size_t offset = 0,             //
                                serialization_config_t config = {}, //
                                progress_at&& progress = {}) {

        serialization_result_t io_result = file.open_if_not();
        if (!io_result)
            return io_result;

        serialization_result_t stream_result = load_from_stream(
            [&](void* buffer, std::size_t length) {
                if (offset + length > file.size())
                    return false;
                std::memcpy(buffer, file.data() + offset, length);
                offset += length;
                return true;
            },
            config, std::forward<progress_at>(progress));

        return stream_result;
    }

    template <typename progress_at = dummy_progress_t>
    serialization_result_t save(char const* file_path,              //
                                serialization_config_t config = {}, //
                                progress_at&& progress = {}) const {
        return save(output_file_t(file_path), config, std::forward<progress_at>(progress));
    }

    template <typename progress_at = dummy_progress_t>
    serialization_result_t load(char const* file_path,              //
                                serialization_config_t config = {}, //
                                progress_at&& progress = {}) {
        return load(input_file_t(file_path), config, std::forward<progress_at>(progress));
    }

    /**
     *  @brief Checks if a vector with specified key is present.
     *  @return `true` if the key is present in the index, `false` otherwise.
     */
    bool contains(vector_key_t key) const {
        usearch_assert_m(config().enable_key_lookups, "Key lookups are disabled");
        shared_lock_t lock(slot_lookup_mutex_);
        return slot_lookup_.contains(key_and_slot_t::any_slot(key));
    }

    /**
     *  @brief Count the number of vectors with specified key present.
     *  @return Zero if nothing is found, a positive integer otherwise.
     */
    std::size_t count(vector_key_t key) const {
        usearch_assert_m(config().enable_key_lookups, "Key lookups are disabled");
        shared_lock_t lock(slot_lookup_mutex_);
        return slot_lookup_.count(key_and_slot_t::any_slot(key));
    }

    struct labeling_result_t {
        error_t error{};
        std::size_t completed{};

        explicit operator bool() const noexcept { return !error; }
        labeling_result_t failed(error_t message) noexcept {
            error = std::move(message);
            return std::move(*this);
        }
    };

    /**
     *  @brief Removes an entry with the specified key from the index.
     *  @param[in] key The key of the entry to remove.
     *  @return The ::labeling_result_t indicating the result of the removal operation.
     *          If the removal was successful, `result.completed` will be `true`.
     *          If the key was not found in the index, `result.completed` will be `false`.
     *          If an error occurred during the removal operation, `result.error` will contain an error message.
     */
    labeling_result_t remove(vector_key_t key) {
        usearch_assert_m(config().enable_key_lookups, "Key lookups are disabled");
        labeling_result_t result;

        unique_lock_t lookup_lock(slot_lookup_mutex_);
        auto matching_slots = slot_lookup_.equal_range(key_and_slot_t::any_slot(key));
        if (matching_slots.first == matching_slots.second)
            return result;

        // Grow the removed entries ring, if needed
        std::size_t matching_count = std::distance(matching_slots.first, matching_slots.second);
        std::unique_lock<std::mutex> free_lock(free_keys_mutex_);
        std::size_t free_count_old = free_keys_.size();
        if (!free_keys_.reserve(free_count_old + matching_count))
            return result.failed("Can't allocate memory for a free-list");

        // A removed entry would be:
        // - present in `free_keys_`
        // - missing in the `slot_lookup_`
        // - marked in the `typed_` index with a `free_key_`
        for (auto slots_it = matching_slots.first; slots_it != matching_slots.second; ++slots_it) {
            compressed_slot_t slot = (*slots_it).slot;
            free_keys_.push(slot);
            typed_->at(slot).key = free_key_;
        }
        slot_lookup_.erase(key);
        result.completed = matching_count;
        usearch_assert_m(free_keys_.size() == free_count_old + matching_count, "Free keys count mismatch");

        return result;
    }

    /**
     *  @brief Removes multiple entries with the specified keys from the index.
     *  @param[in] keys_begin The beginning of the keys range.
     *  @param[in] keys_end The ending of the keys range.
     *  @return The ::labeling_result_t indicating the result of the removal operation.
     *          `result.completed` will contain the number of keys that were successfully removed.
     *          `result.error` will contain an error message if an error occurred during the removal operation.
     */
    template <typename keys_iterator_at>
    labeling_result_t remove(keys_iterator_at keys_begin, keys_iterator_at keys_end) {
        usearch_assert_m(config().enable_key_lookups, "Key lookups are disabled");

        labeling_result_t result;
        unique_lock_t lookup_lock(slot_lookup_mutex_);
        std::unique_lock<std::mutex> free_lock(free_keys_mutex_);
        // Grow the removed entries ring, if needed
        std::size_t matching_count = 0;
        for (auto keys_it = keys_begin; keys_it != keys_end; ++keys_it)
            matching_count += slot_lookup_.count(key_and_slot_t::any_slot(*keys_it));

        if (!free_keys_.reserve(free_keys_.size() + matching_count))
            return result.failed("Can't allocate memory for a free-list");

        // Remove them one-by-one
        for (auto keys_it = keys_begin; keys_it != keys_end; ++keys_it) {
            vector_key_t key = *keys_it;
            auto matching_slots = slot_lookup_.equal_range(key_and_slot_t::any_slot(key));
            // A removed entry would be:
            // - present in `free_keys_`
            // - missing in the `slot_lookup_`
            // - marked in the `typed_` index with a `free_key_`
            matching_count = 0;
            for (auto slots_it = matching_slots.first; slots_it != matching_slots.second; ++slots_it) {
                compressed_slot_t slot = (*slots_it).slot;
                free_keys_.push(slot);
                typed_->at(slot).key = free_key_;
                ++matching_count;
            }

            slot_lookup_.erase(key);
            result.completed += matching_count;
        }

        return result;
    }

    /**
     *  @brief Renames an entry with the specified key to a new key.
     *  @param[in] from The current key of the entry to rename.
     *  @param[in] to The new key to assign to the entry.
     *  @return The ::labeling_result_t indicating the result of the rename operation.
     *          If the rename was successful, `result.completed` will be `true`.
     *          If the entry with the current key was not found, `result.completed` will be `false`.
     */
    labeling_result_t rename(vector_key_t from, vector_key_t to) {
        labeling_result_t result;
        unique_lock_t lookup_lock(slot_lookup_mutex_);

        if (!multi() && slot_lookup_.contains(key_and_slot_t::any_slot(to)))
            return result.failed("Renaming impossible, the key is already in use");

        // The `from` may map to multiple entries
        while (true) {
            key_and_slot_t key_and_slot_removed;
            if (!slot_lookup_.pop_first(key_and_slot_t::any_slot(from), key_and_slot_removed))
                break;

            key_and_slot_t key_and_slot_replacing{to, key_and_slot_removed.slot};
            slot_lookup_.try_emplace(key_and_slot_replacing); // This can't fail
            typed_->at(key_and_slot_removed.slot).key = to;
            ++result.completed;
        }

        return result;
    }

    /**
     *  @brief Exports a range of keys for the vectors present in the index.
     *  @param[out] keys Pointer to the array where the keys will be exported.
     *  @param[in] offset The number of keys to skip. Useful for pagination.
     *  @param[in] limit The maximum number of keys to export, that can fit in ::keys.
     */
    void export_keys(vector_key_t* keys, std::size_t offset, std::size_t limit) const {
        shared_lock_t lock(slot_lookup_mutex_);
        offset = (std::min)(offset, slot_lookup_.size());
        slot_lookup_.for_each([&](key_and_slot_t const& key_and_slot) {
            if (offset)
                // Skip the first `offset` entries
                --offset;
            else if (limit) {
                *keys = key_and_slot.key;
                ++keys;
                --limit;
            }
        });
    }

    /**
     *  @brief Copies the ::index_dense_gt @b with all the data in it.
     *  @param config The copy configuration (optional).
     *  @return A copy of the ::index_dense_gt instance.
     */
    copy_result_t copy(index_dense_copy_config_t config = {}) const {
        copy_result_t result = fork();
        if (!result)
            return result;

        auto typed_result = typed_->copy(config);
        if (!typed_result)
            return result.failed(std::move(typed_result.error));

        // Export the free (removed) slot numbers
        index_dense_gt& copy = result.index;
        if (!copy.free_keys_.reserve(free_keys_.size()))
            return result.failed(std::move(typed_result.error));
        for (std::size_t i = 0; i != free_keys_.size(); ++i)
            copy.free_keys_.push(free_keys_[i]);

        // Allocate buffers and move the vectors themselves
        copy.vectors_lookup_ = vectors_lookup_t(vectors_lookup_.size());
        if (!copy.vectors_lookup_)
            return result.failed("Out of memory!");
        if (!config.force_vector_copy && copy.config_.exclude_vectors) {
            std::memcpy(copy.vectors_lookup_.data(), vectors_lookup_.data(), vectors_lookup_.size() * sizeof(byte_t*));
        } else {
            std::size_t slots_count = typed_result.index.size();
            for (std::size_t slot = 0; slot != slots_count; ++slot)
                copy.vectors_lookup_[slot] = copy.vectors_tape_allocator_.allocate(copy.metric_.bytes_per_vector());
            if (std::count(copy.vectors_lookup_.begin(), copy.vectors_lookup_.begin() + slots_count, nullptr))
                return result.failed("Out of memory!");
            for (std::size_t slot = 0; slot != slots_count; ++slot)
                std::memcpy(copy.vectors_lookup_[slot], vectors_lookup_[slot], metric_.bytes_per_vector());
        }

        copy.slot_lookup_ = slot_lookup_; // TODO: Handle out of memory
        *copy.typed_ = std::move(typed_result.index);
        return result;
    }

    /**
     *  @brief Copies the ::index_dense_gt model @b without any data.
     *  @return A similarly configured ::index_dense_gt instance.
     */
    copy_result_t fork() const {

        cast_buffer_t cast_buffer(cast_buffer_.size());
        if (!cast_buffer)
            return state_result_t{}.failed("Failed to allocate memory for the casts!");
        available_threads_t available_threads;
        std::size_t max_threads = limits().threads();
        if (!available_threads.reserve(max_threads))
            return state_result_t{}.failed("Failed to allocate memory for the available threads!");
        for (std::size_t i = 0; i < max_threads; i++)
            available_threads.push(i);
        index_t* raw = index_allocator_t{}.allocate(1);
        if (!raw)
            return state_result_t{}.failed("Failed to allocate memory for the index!");

        copy_result_t result;
        index_dense_gt& other = result.index;
        index_limits_t other_limits = limits();
        other_limits.members = 0;
        other.config_ = config_;
        other.cast_buffer_ = std::move(cast_buffer);
        other.casts_ = casts_;

        other.metric_ = metric_;
        other.available_threads_ = std::move(available_threads);
        other.free_key_ = free_key_;

        new (raw) index_t(config());
        raw->try_reserve(other_limits);
        other.typed_ = raw;
        return result;
    }

    struct compaction_result_t {
        error_t error{};
        std::size_t pruned_edges{};

        explicit operator bool() const noexcept { return !error; }
        compaction_result_t failed(error_t message) noexcept {
            error = std::move(message);
            return std::move(*this);
        }
    };

    /**
     *  @brief Performs compaction on the index, pruning links to removed entries.
     *  @param executor The executor parallel processing. Default ::dummy_executor_t single-threaded.
     *  @param progress The progress tracker instance to use. Default ::dummy_progress_t reports nothing.
     *  @return The ::compaction_result_t indicating the result of the compaction operation.
     *          `result.pruned_edges` will contain the number of edges that were removed.
     *          `result.error` will contain an error message if an error occurred during the compaction operation.
     */
    template <typename executor_at = dummy_executor_t, typename progress_at = dummy_progress_t>
    compaction_result_t isolate(executor_at&& executor = executor_at{}, progress_at&& progress = progress_at{}) {
        compaction_result_t result;
        std::atomic<std::size_t> pruned_edges;
        auto disallow = [&](member_cref_t const& member) noexcept {
            bool freed = member.key == free_key_;
            pruned_edges += freed;
            return freed;
        };
        typed_->isolate(disallow, std::forward<executor_at>(executor), std::forward<progress_at>(progress));
        result.pruned_edges = pruned_edges;
        return result;
    }

    class values_proxy_t {
        index_dense_gt const* index_;

      public:
        values_proxy_t(index_dense_gt const& index) noexcept : index_(&index) {}
        byte_t const* operator[](compressed_slot_t slot) const noexcept { return index_->vectors_lookup_[slot]; }
        byte_t const* operator[](member_citerator_t it) const noexcept { return index_->vectors_lookup_[get_slot(it)]; }
    };

    /**
     *  @brief Performs compaction on the index, pruning links to removed entries.
     *  @param executor The executor parallel processing. Default ::dummy_executor_t single-threaded.
     *  @param progress The progress tracker instance to use. Default ::dummy_progress_t reports nothing.
     *  @return The ::compaction_result_t indicating the result of the compaction operation.
     *          `result.pruned_edges` will contain the number of edges that were removed.
     *          `result.error` will contain an error message if an error occurred during the compaction operation.
     */
    template <typename executor_at = dummy_executor_t, typename progress_at = dummy_progress_t>
    compaction_result_t compact(executor_at&& executor = executor_at{}, progress_at&& progress = progress_at{}) {
        compaction_result_t result;

        vectors_lookup_t new_vectors_lookup(vectors_lookup_.size());
        if (!new_vectors_lookup)
            return result.failed("Out of memory!");

        vectors_tape_allocator_t new_vectors_allocator;

        auto track_slot_change = [&](vector_key_t, compressed_slot_t old_slot, compressed_slot_t new_slot) {
            byte_t* new_vector = new_vectors_allocator.allocate(metric_.bytes_per_vector());
            byte_t* old_vector = vectors_lookup_[old_slot];
            std::memcpy(new_vector, old_vector, metric_.bytes_per_vector());
            new_vectors_lookup[new_slot] = new_vector;
        };
        typed_->compact(values_proxy_t{*this}, metric_proxy_t{*this}, track_slot_change,
                        std::forward<executor_at>(executor), std::forward<progress_at>(progress));
        vectors_lookup_ = std::move(new_vectors_lookup);
        vectors_tape_allocator_ = std::move(new_vectors_allocator);
        return result;
    }

    template <                                                 //
        typename man_to_woman_at = dummy_key_to_key_mapping_t, //
        typename woman_to_man_at = dummy_key_to_key_mapping_t, //
        typename executor_at = dummy_executor_t,               //
        typename progress_at = dummy_progress_t                //
        >
    join_result_t join(                                     //
        index_dense_gt const& women,                        //
        index_join_config_t config = {},                    //
        man_to_woman_at&& man_to_woman = man_to_woman_at{}, //
        woman_to_man_at&& woman_to_man = woman_to_man_at{}, //
        executor_at&& executor = executor_at{},             //
        progress_at&& progress = progress_at{}) const {

        index_dense_gt const& men = *this;
        return unum::usearch::join(                      //
            *men.typed_, *women.typed_,                  //
            values_proxy_t{men}, values_proxy_t{women},  //
            metric_proxy_t{men}, metric_proxy_t{women},  //
            config,                                      //
            std::forward<man_to_woman_at>(man_to_woman), //
            std::forward<woman_to_man_at>(woman_to_man), //
            std::forward<executor_at>(executor),         //
            std::forward<progress_at>(progress));
    }

    struct clustering_result_t {
        error_t error{};
        std::size_t clusters{};
        std::size_t visited_members{};
        std::size_t computed_distances{};

        explicit operator bool() const noexcept { return !error; }
        clustering_result_t failed(error_t message) noexcept {
            error = std::move(message);
            return std::move(*this);
        }
    };

    /**
     *  @brief  Implements clustering, classifying the given objects (vectors of member keys)
     *          into a given number of clusters.
     *
     *  @param[in] queries_begin Iterator pointing to the first query.
     *  @param[in] queries_end Iterator pointing to the last query.
     *  @param[in] executor Thread-pool to execute the job in parallel.
     *  @param[in] progress Callback to report the execution progress.
     *  @param[in] config Configuration parameters for clustering.
     *
     *  @param[out] cluster_keys Pointer to the array where the cluster keys will be exported.
     *  @param[out] cluster_distances Pointer to the array where the distances to those centroids will be exported.
     */
    template <                                   //
        typename queries_iterator_at,            //
        typename executor_at = dummy_executor_t, //
        typename progress_at = dummy_progress_t  //
        >
    clustering_result_t cluster(                //
        queries_iterator_at queries_begin,      //
        queries_iterator_at queries_end,        //
        index_dense_clustering_config_t config, //
        vector_key_t* cluster_keys,             //
        distance_t* cluster_distances,          //
        executor_at&& executor = executor_at{}, //
        progress_at&& progress = progress_at{}) {

        std::size_t const queries_count = queries_end - queries_begin;

        // Find the first level (top -> down) that has enough nodes to exceed `config.min_clusters`.
        std::size_t level = max_level();
        if (config.min_clusters) {
            for (; level > 1; --level) {
                if (stats(level).nodes > config.min_clusters)
                    break;
            }
        } else
            level = 1, config.max_clusters = stats(1).nodes, config.min_clusters = 2;

        clustering_result_t result;
        if (max_level() < 2)
            return result.failed("Index too small to cluster!");

        // A structure used to track the popularity of a specific cluster
        struct cluster_t {
            vector_key_t centroid;
            vector_key_t merged_into;
            std::size_t popularity;
            byte_t* vector;
        };

        auto centroid_id = [](cluster_t const& a, cluster_t const& b) { return a.centroid < b.centroid; };
        auto higher_popularity = [](cluster_t const& a, cluster_t const& b) { return a.popularity > b.popularity; };

        std::atomic<std::size_t> visited_members(0);
        std::atomic<std::size_t> computed_distances(0);
        std::atomic<char const*> atomic_error{nullptr};

        using dynamic_allocator_traits_t = std::allocator_traits<dynamic_allocator_t>;
        using clusters_allocator_t = typename dynamic_allocator_traits_t::template rebind_alloc<cluster_t>;
        buffer_gt<cluster_t, clusters_allocator_t> clusters(queries_count);
        if (!clusters)
            return result.failed("Out of memory!");

    map_to_clusters:
        // Concurrently perform search until a certain depth
        executor.dynamic(queries_count, [&](std::size_t thread_idx, std::size_t query_idx) {
            auto result = cluster(queries_begin[query_idx], level, thread_idx);
            if (!result) {
                atomic_error = result.error.release();
                return false;
            }

            cluster_keys[query_idx] = result.cluster.member.key;
            cluster_distances[query_idx] = result.cluster.distance;

            // Export in case we need to refine afterwards
            clusters[query_idx].centroid = result.cluster.member.key;
            clusters[query_idx].vector = vectors_lookup_[result.cluster.member.slot];
            clusters[query_idx].merged_into = free_key();
            clusters[query_idx].popularity = 1;

            visited_members += result.visited_members;
            computed_distances += result.computed_distances;
            return true;
        });

        if (atomic_error)
            return result.failed(atomic_error.load());

        // Now once we have identified the closest clusters,
        // we can try reducing their quantity, refining
        std::sort(clusters.begin(), clusters.end(), centroid_id);

        // Transform into run-length encoding, computing the number of unique clusters
        std::size_t unique_clusters = 0;
        {
            std::size_t last_idx = 0;
            for (std::size_t current_idx = 1; current_idx != clusters.size(); ++current_idx) {
                if (clusters[last_idx].centroid == clusters[current_idx].centroid) {
                    clusters[last_idx].popularity++;
                } else {
                    last_idx++;
                    clusters[last_idx] = clusters[current_idx];
                }
            }
            unique_clusters = last_idx + 1;
        }

        // In some cases the queries may be co-located, all mapping into the same cluster on that
        // level. In that case we refine the granularity and dive deeper into clusters:
        if (unique_clusters < config.min_clusters && level > 1) {
            level--;
            goto map_to_clusters;
        }

        std::sort(clusters.data(), clusters.data() + unique_clusters, higher_popularity);

        // If clusters are too numerous, merge the ones that are too close to each other.
        std::size_t merge_cycles = 0;
    merge_nearby_clusters:
        if (unique_clusters > config.max_clusters) {

            cluster_t& merge_source = clusters[unique_clusters - 1];
            std::size_t merge_target_idx = 0;
            distance_t merge_distance = std::numeric_limits<distance_t>::max();

            for (std::size_t candidate_idx = 0; candidate_idx + 1 < unique_clusters; ++candidate_idx) {
                distance_t distance = metric_(merge_source.vector, clusters[candidate_idx].vector);
                if (distance < merge_distance) {
                    merge_distance = distance;
                    merge_target_idx = candidate_idx;
                }
            }

            merge_source.merged_into = clusters[merge_target_idx].centroid;
            clusters[merge_target_idx].popularity += exchange(merge_source.popularity, 0);

            // The target object may have to be swapped a few times to get to optimal position.
            while (merge_target_idx &&
                   clusters[merge_target_idx - 1].popularity < clusters[merge_target_idx].popularity)
                std::swap(clusters[merge_target_idx - 1], clusters[merge_target_idx]), --merge_target_idx;

            unique_clusters--;
            merge_cycles++;
            goto merge_nearby_clusters;
        }

        // Replace evicted clusters
        if (merge_cycles) {
            // Sort dropped clusters by name to accelerate future lookups
            auto clusters_end = clusters.data() + config.max_clusters + merge_cycles;
            std::sort(clusters.data(), clusters_end, centroid_id);

            executor.dynamic(queries_count, [&](std::size_t thread_idx, std::size_t query_idx) {
                vector_key_t& cluster_key = cluster_keys[query_idx];
                distance_t& cluster_distance = cluster_distances[query_idx];

                // Recursively trace replacements of that cluster
                while (true) {
                    // To avoid implementing heterogeneous comparisons, lets wrap the `cluster_key`
                    cluster_t updated_cluster;
                    updated_cluster.centroid = cluster_key;
                    updated_cluster = *std::lower_bound(clusters.data(), clusters_end, updated_cluster, centroid_id);
                    if (updated_cluster.merged_into == free_key())
                        break;
                    cluster_key = updated_cluster.merged_into;
                }

                cluster_distance = distance_between(cluster_key, queries_begin[query_idx], thread_idx).mean;
                return true;
            });
        }

        result.computed_distances = computed_distances;
        result.visited_members = visited_members;

        (void)progress;
        return result;
    }

  private:
    thread_lock_t thread_lock_(std::size_t thread_id) const usearch_noexcept_m {
        if (thread_id != any_thread())
            return {*this, thread_id, false};

        available_threads_mutex_.lock();
        usearch_assert_m(available_threads_.size(), "No available threads to lock");
        available_threads_.try_pop(thread_id);
        available_threads_mutex_.unlock();
        return {*this, thread_id, true};
    }

    void thread_unlock_(std::size_t thread_id) const usearch_noexcept_m {
        available_threads_mutex_.lock();
        usearch_assert_m(available_threads_.size() < available_threads_.capacity(), "Too many threads unlocked");
        available_threads_.push(thread_id);
        available_threads_mutex_.unlock();
    }

    template <typename scalar_at>
    add_result_t add_(                             //
        vector_key_t key, scalar_at const* vector, //
        std::size_t thread, bool force_vector_copy, cast_t const& cast) {

        if (!multi() && config().enable_key_lookups && contains(key))
            return add_result_t{}.failed("Duplicate keys not allowed in high-level wrappers");

        // Cast the vector, if needed for compatibility with `metric_`
        thread_lock_t lock = thread_lock_(thread);
        bool copy_vector = !config_.exclude_vectors || force_vector_copy;
        byte_t const* vector_data = reinterpret_cast<byte_t const*>(vector);
        {
            byte_t* casted_data = cast_buffer_.data() + metric_.bytes_per_vector() * lock.thread_id;
            bool casted = cast(vector_data, dimensions(), casted_data);
            if (casted)
                vector_data = casted_data, copy_vector = true;
        }

        // Check if there are some removed entries, whose nodes we can reuse
        compressed_slot_t free_slot = default_free_value<compressed_slot_t>();
        {
            std::unique_lock<std::mutex> lock(free_keys_mutex_);
            free_keys_.try_pop(free_slot);
        }

        // Perform the insertion or the update
        bool reuse_node = free_slot != default_free_value<compressed_slot_t>();
        auto on_success = [&](member_ref_t member) {
            if (config_.enable_key_lookups) {
                unique_lock_t slot_lock(slot_lookup_mutex_);
                slot_lookup_.try_emplace(key_and_slot_t{key, static_cast<compressed_slot_t>(member.slot)});
            }
            if (copy_vector) {
                if (!reuse_node)
                    vectors_lookup_[member.slot] = vectors_tape_allocator_.allocate(metric_.bytes_per_vector());
                std::memcpy(vectors_lookup_[member.slot], vector_data, metric_.bytes_per_vector());
            } else
                vectors_lookup_[member.slot] = (byte_t*)vector_data;
        };

        index_update_config_t update_config;
        update_config.thread = lock.thread_id;
        update_config.expansion = config_.expansion_add;

        metric_proxy_t metric{*this};
        return reuse_node //
                   ? typed_->update(typed_->iterator_at(free_slot), key, vector_data, metric, update_config, on_success)
                   : typed_->add(key, vector_data, metric, update_config, on_success);
    }

    template <typename scalar_at, typename predicate_at>
    search_result_t search_(scalar_at const* vector, std::size_t wanted, predicate_at&& predicate, std::size_t thread,
                            bool exact, cast_t const& cast) const {

        // Cast the vector, if needed for compatibility with `metric_`
        thread_lock_t lock = thread_lock_(thread);
        byte_t const* vector_data = reinterpret_cast<byte_t const*>(vector);
        {
            byte_t* casted_data = cast_buffer_.data() + metric_.bytes_per_vector() * lock.thread_id;
            bool casted = cast(vector_data, dimensions(), casted_data);
            if (casted)
                vector_data = casted_data;
        }

        index_search_config_t search_config;
        search_config.thread = lock.thread_id;
        search_config.expansion = config_.expansion_search;
        search_config.exact = exact;

        vector_key_t free_key_copy = free_key_;
        if (std::is_same<typename std::decay<predicate_at>::type, dummy_predicate_t>::value) {
            auto allow = [free_key_copy](member_cref_t const& member) noexcept {
                return (vector_key_t)member.key != free_key_copy;
            };
            auto typed_result = typed_->search(vector_data, wanted, metric_proxy_t{*this}, search_config, allow);
            return search_result_t{std::move(typed_result), std::move(lock)};
        } else {
            auto allow = [free_key_copy, &predicate](member_cref_t const& member) noexcept {
                return (vector_key_t)member.key != free_key_copy && predicate(member.key);
            };
            auto typed_result = typed_->search(vector_data, wanted, metric_proxy_t{*this}, search_config, allow);
            return search_result_t{std::move(typed_result), std::move(lock)};
        }
    }

    template <typename scalar_at>
    cluster_result_t cluster_(                      //
        scalar_at const* vector, std::size_t level, //
        std::size_t thread, cast_t const& cast) const {

        // Cast the vector, if needed for compatibility with `metric_`
        thread_lock_t lock = thread_lock_(thread);
        byte_t const* vector_data = reinterpret_cast<byte_t const*>(vector);
        {
            byte_t* casted_data = cast_buffer_.data() + metric_.bytes_per_vector() * lock.thread_id;
            bool casted = cast(vector_data, dimensions(), casted_data);
            if (casted)
                vector_data = casted_data;
        }

        index_cluster_config_t cluster_config;
        cluster_config.thread = lock.thread_id;
        cluster_config.expansion = config_.expansion_search;

        vector_key_t free_key_copy = free_key_;
        auto allow = [free_key_copy](member_cref_t const& member) noexcept { return member.key != free_key_copy; };
        return typed_->cluster(vector_data, level, metric_proxy_t{*this}, cluster_config, allow);
    }

    template <typename scalar_at>
    aggregated_distances_t distance_between_(      //
        vector_key_t key, scalar_at const* vector, //
        std::size_t thread, cast_t const& cast) const {

        // Cast the vector, if needed for compatibility with `metric_`
        thread_lock_t lock = thread_lock_(thread);
        byte_t const* vector_data = reinterpret_cast<byte_t const*>(vector);
        {
            byte_t* casted_data = cast_buffer_.data() + metric_.bytes_per_vector() * lock.thread_id;
            bool casted = cast(vector_data, dimensions(), casted_data);
            if (casted)
                vector_data = casted_data;
        }

        // Check if such `key` is even present.
        usearch_assert_m(config().enable_key_lookups, "Key lookups are disabled!");
        shared_lock_t slots_lock(slot_lookup_mutex_);
        auto key_range = slot_lookup_.equal_range(key_and_slot_t::any_slot(key));
        aggregated_distances_t result;
        if (key_range.first == key_range.second)
            return result;

        result.min = std::numeric_limits<distance_t>::max();
        result.max = std::numeric_limits<distance_t>::min();
        result.mean = 0;
        result.count = 0;

        while (key_range.first != key_range.second) {
            key_and_slot_t key_and_slot = *key_range.first;
            byte_t const* a_vector = vectors_lookup_[key_and_slot.slot];
            byte_t const* b_vector = vector_data;
            distance_t a_b_distance = metric_(a_vector, b_vector);

            result.mean += a_b_distance;
            result.min = (std::min)(result.min, a_b_distance);
            result.max = (std::max)(result.max, a_b_distance);
            result.count++;

            //
            ++key_range.first;
        }

        result.mean /= result.count;
        return result;
    }

    void reindex_keys_() {

        // Estimate number of entries first
        std::size_t count_total = typed_->size();
        std::size_t count_removed = 0;
        for (std::size_t i = 0; i != count_total; ++i) {
            auto member_slot = static_cast<compressed_slot_t>(i);
            member_cref_t member = typed_->at(member_slot);
            count_removed += member.key == free_key_;
        }

        if (!count_removed && !config_.enable_key_lookups)
            return;

        // Pull entries from the underlying `typed_` into either
        // into `slot_lookup_`, or `free_keys_` if they are unused.
        unique_lock_t lock(slot_lookup_mutex_);
        slot_lookup_.clear();
        if (config_.enable_key_lookups)
            slot_lookup_.reserve(count_total - count_removed);
        free_keys_.clear();
        free_keys_.reserve(count_removed);
        for (std::size_t i = 0; i != typed_->size(); ++i) {
            auto member_slot = static_cast<compressed_slot_t>(i);
            member_cref_t member = typed_->at(member_slot);
            if (member.key == free_key_)
                free_keys_.push(member_slot);
            else if (config_.enable_key_lookups)
                slot_lookup_.try_emplace(key_and_slot_t{vector_key_t(member.key), member_slot});
        }
    }

    template <typename scalar_at>
    std::size_t get_(vector_key_t key, scalar_at* reconstructed, std::size_t vectors_limit, cast_t const& cast) const {

        if (!multi()) {
            compressed_slot_t slot;
            // Find the matching ID
            {
                shared_lock_t lock(slot_lookup_mutex_);
                auto it = slot_lookup_.find(key_and_slot_t::any_slot(key));
                if (it == slot_lookup_.end())
                    return false;
                slot = (*it).slot;
            }
            // Export the entry
            byte_t const* punned_vector = reinterpret_cast<byte_t const*>(vectors_lookup_[slot]);
            bool casted = cast(punned_vector, dimensions(), (byte_t*)reconstructed);
            if (!casted)
                std::memcpy(reconstructed, punned_vector, metric_.bytes_per_vector());
            return true;
        } else {
            shared_lock_t lock(slot_lookup_mutex_);
            auto equal_range_pair = slot_lookup_.equal_range(key_and_slot_t::any_slot(key));
            std::size_t count_exported = 0;
            for (auto begin = equal_range_pair.first;
                 begin != equal_range_pair.second && count_exported != vectors_limit; ++begin, ++count_exported) {
                //
                compressed_slot_t slot = (*begin).slot;
                byte_t const* punned_vector = reinterpret_cast<byte_t const*>(vectors_lookup_[slot]);
                byte_t* reconstructed_vector = (byte_t*)reconstructed + metric_.bytes_per_vector() * count_exported;
                bool casted = cast(punned_vector, dimensions(), reconstructed_vector);
                if (!casted)
                    std::memcpy(reconstructed_vector, punned_vector, metric_.bytes_per_vector());
            }
            return count_exported;
        }
    }

    template <typename to_scalar_at> static casts_t make_casts_() {
        casts_t result;

        result.from_b1x8 = &cast_gt<b1x8_t, to_scalar_at>::try_;
        result.from_i8 = &cast_gt<i8_t, to_scalar_at>::try_;
        result.from_f16 = &cast_gt<f16_t, to_scalar_at>::try_;
        result.from_f32 = &cast_gt<f32_t, to_scalar_at>::try_;
        result.from_f64 = &cast_gt<f64_t, to_scalar_at>::try_;

        result.to_b1x8 = &cast_gt<to_scalar_at, b1x8_t>::try_;
        result.to_i8 = &cast_gt<to_scalar_at, i8_t>::try_;
        result.to_f16 = &cast_gt<to_scalar_at, f16_t>::try_;
        result.to_f32 = &cast_gt<to_scalar_at, f32_t>::try_;
        result.to_f64 = &cast_gt<to_scalar_at, f64_t>::try_;

        return result;
    }

    static casts_t make_casts_(scalar_kind_t scalar_kind) {
        switch (scalar_kind) {
        case scalar_kind_t::f64_k: return make_casts_<f64_t>();
        case scalar_kind_t::f32_k: return make_casts_<f32_t>();
        case scalar_kind_t::f16_k: return make_casts_<f16_t>();
        case scalar_kind_t::bf16_k: return make_casts_<bf16_t>();
        case scalar_kind_t::i8_k: return make_casts_<i8_t>();
        case scalar_kind_t::b1x8_k: return make_casts_<b1x8_t>();
        default: return {};
        }
    }
};

using index_dense_t = index_dense_gt<>;
using index_dense_big_t = index_dense_gt<uuid_t, uint40_t>;

/**
 *  @brief  Adapts the Male-Optimal Stable Marriage algorithm for unequal sets
 *          to perform fast one-to-one matching between two large collections
 *          of vectors, using approximate nearest neighbors search.
 *
 *  @param[inout] man_to_woman Container to map ::first keys to ::second.
 *  @param[inout] woman_to_man Container to map ::second keys to ::first.
 *  @param[in] executor Thread-pool to execute the job in parallel.
 *  @param[in] progress Callback to report the execution progress.
 */
template < //

    typename men_key_at,    //
    typename women_key_at,  //
    typename men_slot_at,   //
    typename women_slot_at, //

    typename man_to_woman_at = dummy_key_to_key_mapping_t, //
    typename woman_to_man_at = dummy_key_to_key_mapping_t, //
    typename executor_at = dummy_executor_t,               //
    typename progress_at = dummy_progress_t                //
    >
static join_result_t join(                                    //
    index_dense_gt<men_key_at, men_slot_at> const& men,       //
    index_dense_gt<women_key_at, women_slot_at> const& women, //

    index_join_config_t config = {},                    //
    man_to_woman_at&& man_to_woman = man_to_woman_at{}, //
    woman_to_man_at&& woman_to_man = woman_to_man_at{}, //
    executor_at&& executor = executor_at{},             //
    progress_at&& progress = progress_at{}) {

    return men.join(                                 //
        women, config,                               //
        std::forward<woman_to_man_at>(woman_to_man), //
        std::forward<man_to_woman_at>(man_to_woman), //
        std::forward<executor_at>(executor),         //
        std::forward<progress_at>(progress));
}

} // namespace usearch
} // namespace unum<|MERGE_RESOLUTION|>--- conflicted
+++ resolved
@@ -701,20 +701,12 @@
         return result;
     }
 
-<<<<<<< HEAD
     explicit operator bool() const noexcept { return typed_; }
     std::size_t connectivity() const noexcept { return typed_->connectivity(); }
     std::size_t size() const noexcept { return typed_->size() - free_keys_.size(); }
     std::size_t capacity() const noexcept { return typed_->capacity(); }
     std::size_t max_level() const noexcept { return typed_->max_level(); }
-=======
-    explicit operator bool() const { return typed_; }
-    std::size_t connectivity() const { return typed_->connectivity(); }
-    std::size_t size() const { return typed_->size() - free_keys_.size(); }
-    std::size_t capacity() const { return typed_->capacity(); }
-    std::size_t max_level() const { return typed_->max_level(); }
->>>>>>> c93ef760
-    index_dense_config_t const& config() const { return config_; }
+    index_dense_config_t const& config() const noexcept { return config_; }
     index_limits_t const& limits() const noexcept { return typed_->limits(); }
     bool multi() const noexcept { return config_.multi; }
     std::size_t currently_available_threads() const noexcept {
@@ -732,7 +724,6 @@
     std::size_t dimensions() const { return metric_.dimensions(); }
 
     // Fetching and changing search criteria
-<<<<<<< HEAD
     std::size_t expansion_add() const noexcept { return config_.expansion_add; }
     std::size_t expansion_search() const noexcept { return config_.expansion_search; }
     void change_expansion_add(std::size_t n) noexcept { config_.expansion_add = n; }
@@ -740,29 +731,12 @@
 
     member_citerator_t cbegin() const noexcept { return typed_->cbegin(); }
     member_citerator_t cend() const noexcept { return typed_->cend(); }
-    member_citerator_t begin() const noexcept { return typed_->begin(); }
-    member_citerator_t end() const noexcept { return typed_->end(); }
     member_iterator_t begin() noexcept { return typed_->begin(); }
     member_iterator_t end() noexcept { return typed_->end(); }
 
     stats_t stats() const noexcept { return typed_->stats(); }
     stats_t stats(std::size_t level) const noexcept { return typed_->stats(level); }
     stats_t stats(stats_t* stats_per_level, std::size_t max_level) const noexcept {
-=======
-    std::size_t expansion_add() const { return config_.expansion_add; }
-    std::size_t expansion_search() const { return config_.expansion_search; }
-    void change_expansion_add(std::size_t n) { config_.expansion_add = n; }
-    void change_expansion_search(std::size_t n) { config_.expansion_search = n; }
-
-    member_citerator_t cbegin() const { return typed_->cbegin(); }
-    member_citerator_t cend() const { return typed_->cend(); }
-    member_iterator_t begin() { return typed_->begin(); }
-    member_iterator_t end() { return typed_->end(); }
-
-    stats_t stats() const { return typed_->stats(); }
-    stats_t stats(std::size_t level) const { return typed_->stats(level); }
-    stats_t stats(stats_t* stats_per_level, std::size_t max_level) const {
->>>>>>> c93ef760
         return typed_->stats(stats_per_level, max_level);
     }
 
