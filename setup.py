import os
import sys
import subprocess
from setuptools import setup

from pybind11.setup_helpers import Pybind11Extension

sources = ["python/lib.cpp"]
compile_args = []
link_args = []
macros_args = []


def get_bool_env(name: str, preference: bool) -> bool:
    return os.environ.get(name, "1" if preference else "0") == "1"


def get_bool_env_w_name(name: str, preference: bool) -> tuple:
    return name, "1" if get_bool_env(name, preference) else "0"


# Check the environment variables
is_linux: bool = sys.platform == "linux"
is_macos: bool = sys.platform == "darwin"
is_windows: bool = sys.platform == "win32"


is_gcc = False
if is_linux:
    cxx = os.environ.get("CXX")
    if cxx:
        try:
            command = "where" if os.name == "nt" else "which"
            full_path = subprocess.check_output([command, cxx], text=True).strip()
            compiler_name = os.path.basename(full_path)
            is_gcc = ("g++" in compiler_name) and ("clang++" not in compiler_name)
        except subprocess.CalledProcessError:
            pass


prefer_simsimd: bool = is_linux or is_macos
prefer_fp16lib: bool = True
prefer_openmp: bool = is_linux and is_gcc

use_simsimd: bool = get_bool_env("USEARCH_USE_SIMSIMD", prefer_simsimd)
use_fp16lib: bool = get_bool_env("USEARCH_USE_FP16LIB", prefer_fp16lib)
use_openmp: bool = get_bool_env("USEARCH_USE_OPENMP", prefer_openmp)


# Common arguments for all platforms
macros_args.append(("USEARCH_USE_OPENMP", "1" if use_openmp else "0"))
macros_args.append(("USEARCH_USE_SIMSIMD", "1" if use_simsimd else "0"))
macros_args.append(("USEARCH_USE_FP16LIB", "1" if use_fp16lib else "0"))

if is_linux:
    compile_args.append("-std=c++17")
    compile_args.append("-O3")  # Maximize performance
    compile_args.append("-ffast-math")  # Maximize floating-point performance
    compile_args.append("-Wno-unknown-pragmas")
    compile_args.append("-fdiagnostics-color=always")

    # Simplify debugging, but the normal `-g` may make builds much longer!
    compile_args.append("-g1")

    if use_openmp:
        compile_args.append("-fopenmp")
        link_args.append("-lgomp")

    if use_simsimd:
        macros_args.extend(
            [
                get_bool_env_w_name("SIMSIMD_TARGET_X86_AVX512", True),
                get_bool_env_w_name("SIMSIMD_TARGET_ARM_SVE", True),
                get_bool_env_w_name("SIMSIMD_TARGET_X86_AVX2", True),
                get_bool_env_w_name("SIMSIMD_TARGET_ARM_NEON", True),
            ]
        )

if is_macos:
    # MacOS 10.15 or higher is needed for `aligned_alloc` support.
    # https://github.com/unum-cloud/usearch/actions/runs/4975434891/jobs/8902603392
    compile_args.append("-mmacosx-version-min=10.15")
    compile_args.append("-std=c++17")
    compile_args.append("-O3")  # Maximize performance
    compile_args.append("-ffast-math")  # Maximize floating-point performance
    compile_args.append("-fcolor-diagnostics")
    compile_args.append("-Wno-unknown-pragmas")

    # Simplify debugging, but the normal `-g` may make builds much longer!
    compile_args.append("-g1")

    # Linking OpenMP requires additional preparation in CIBuildWheel.
    # We must install `brew install llvm` ahead of time.
    # import subprocess as cli
    # llvm_base = cli.check_output(["brew", "--prefix", "llvm"]).strip().decode("utf-8")
    # if len(llvm_base):
    #     compile_args.append(f"-I{llvm_base}/include")
    #     compile_args.append("-Xpreprocessor -fopenmp")
    #     link_args.append(f"-L{llvm_base}/lib")
    #     link_args.append("-lomp")
    #     macros_args.append(("USEARCH_USE_OPENMP", "1"))

    if use_simsimd:
        macros_args.extend(
            [
                get_bool_env_w_name("SIMSIMD_TARGET_X86_AVX512", False),
                get_bool_env_w_name("SIMSIMD_TARGET_ARM_SVE", False),
                get_bool_env_w_name("SIMSIMD_TARGET_X86_AVX2", True),
                get_bool_env_w_name("SIMSIMD_TARGET_ARM_NEON", True),
            ]
        )

if is_windows:
    compile_args.append("/std:c++17")
    compile_args.append("/O2")
    compile_args.append("/fp:fast")  # Enable fast math for MSVC
    compile_args.append("/W1")  # Reduce warnings verbosity

    # We don't actually want to use any SimSIMD stuff,
    # as GCC attributes aren't compatible with MSVC
    if use_simsimd:
        macros_args.extend(
            [
                get_bool_env_w_name("SIMSIMD_TARGET_X86_AVX512", False),
                get_bool_env_w_name("SIMSIMD_TARGET_ARM_SVE", False),
                get_bool_env_w_name("SIMSIMD_TARGET_X86_AVX2", False),
                get_bool_env_w_name("SIMSIMD_TARGET_ARM_NEON", False),
            ]
        )

<<<<<<< HEAD
ext_modules = [
    Pybind11Extension(
        "usearch.compiled",
        ["python/lib.cpp", "sqlite/lib.cpp"],
=======
if is_linux or is_macos:
    sources.append("sqlite/lib.cpp")
    link_args.append("-lsqlite3")

ext_modules = [
    Pybind11Extension(
        "usearch.compiled",
        sources,
>>>>>>> 70d646c2
        extra_compile_args=compile_args,
        extra_link_args=link_args,
        define_macros=macros_args,
    ),
]

__version__ = open("VERSION", "r").read().strip()
__lib_name__ = "usearch"

this_directory = os.path.abspath(os.path.dirname(__file__))
with open(os.path.join(this_directory, "README.md")) as f:
    long_description = f.read()

# Depending on the macros, adjust the include directories
include_dirs = [
    "include",
    "python",
    "stringzilla/include",
]
if use_simsimd:
    include_dirs.append("simsimd/include")
if use_fp16lib:
    include_dirs.append("fp16/include")

setup(
    name=__lib_name__,
    version=__version__,
    packages=["usearch"],
    package_dir={"usearch": "python/usearch"},
    description="Smaller & Faster Single-File Vector Search Engine from Unum",
    author="Ash Vardanian",
    author_email="info@unum.cloud",
    long_description=long_description,
    long_description_content_type="text/markdown",
    license="Apache-2.0",
    classifiers=[
        "Development Status :: 5 - Production/Stable",
        "Natural Language :: English",
        "Intended Audience :: Developers",
        "Intended Audience :: Information Technology",
        "License :: OSI Approved :: Apache Software License",
        "Programming Language :: C++",
        "Programming Language :: Python :: 3 :: Only",
        "Programming Language :: Python :: Implementation :: CPython",
        "Programming Language :: Java",
        "Programming Language :: JavaScript",
        "Programming Language :: Objective C",
        "Programming Language :: Rust",
        "Programming Language :: Other",
        "Operating System :: MacOS",
        "Operating System :: Unix",
        "Operating System :: Microsoft :: Windows",
        "Topic :: System :: Clustering",
        "Topic :: Database :: Database Engines/Servers",
        "Topic :: Scientific/Engineering :: Artificial Intelligence",
    ],
    include_dirs=include_dirs,
    ext_modules=ext_modules,
    install_requires=[
        "numpy",
        "tqdm",
    ],
)<|MERGE_RESOLUTION|>--- conflicted
+++ resolved
@@ -128,12 +128,6 @@
             ]
         )
 
-<<<<<<< HEAD
-ext_modules = [
-    Pybind11Extension(
-        "usearch.compiled",
-        ["python/lib.cpp", "sqlite/lib.cpp"],
-=======
 if is_linux or is_macos:
     sources.append("sqlite/lib.cpp")
     link_args.append("-lsqlite3")
@@ -142,7 +136,6 @@
     Pybind11Extension(
         "usearch.compiled",
         sources,
->>>>>>> 70d646c2
         extra_compile_args=compile_args,
         extra_link_args=link_args,
         define_macros=macros_args,
