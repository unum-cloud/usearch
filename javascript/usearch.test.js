const test = require('node:test');
const assert = require('node:assert');
const usearch = require('./dist/cjs/usearch.js');

function assertAlmostEqual(actual, expected, tolerance = 1e-6) {
    const lowerBound = expected - tolerance;
    const upperBound = expected + tolerance;
    assert(
      actual >= lowerBound && actual <= upperBound,
      `Expected ${actual} to be almost equal to ${expected}`
    );
}
  

test('Single-entry operations', () => {
    const index = new usearch.Index(2, 'l2sq');

    assert.equal(index.connectivity(), 16, 'connectivity should be 16');
    assert.equal(index.dimensions(), 2, 'dimensions should be 2');
    assert.equal(index.size(), 0, 'initial size should be 0');

    index.add(15n, new Float32Array([10, 20]));
    index.add(16n, new Float32Array([10, 25]));

    assert.equal(index.size(), 2, 'size after adding elements should be 2');
    assert.equal(index.contains(15), true, 'entry must be present after insertion');

    const results = index.search(new Float32Array([13, 14]), 2);

    assert.deepEqual(results.keys, new BigUint64Array([15n, 16n]), 'keys should be 15 and 16');
    assert.deepEqual(results.distances, new Float32Array([45, 130]), 'distances should be 45 and 130');
});

test('Batch operations', () => {
    const indexBatch = new usearch.Index(2, 'l2sq');

    const keys = [15n, 16n];
    const vectors = [new Float32Array([10, 20]), new Float32Array([10, 25])];

    indexBatch.add(keys, vectors);
    assert.equal(indexBatch.size(), 2, 'size after adding batch should be 2');

    const results = indexBatch.search(new Float32Array([13, 14]), 2);

    assert.deepEqual(results.keys, new BigUint64Array([15n, 16n]), 'keys should be 15 and 16');
    assert.deepEqual(results.distances, new Float32Array([45, 130]), 'distances should be 45 and 130');
});

test("Expected results", () => {
    var index = new usearch.Index({
        metric: "cos",
        connectivity: 16,
        dimensions: 3,
    });
    index.add(42n, new Float32Array([0.2, 0.6, 0.4]));
    var results = index.search(new Float32Array([0.2, 0.6, 0.4]), 10);

    assert.equal(index.size(), 1);
    assert.deepEqual(results.keys, new BigUint64Array([42n]));
<<<<<<< HEAD
    assertAlmostEqual(results.distances[0], new Float32Array([0]));
=======

    // When using mixed-precision, we can't expect the resulting value
    // to be exactly 0, but it should be very close to it.
    var actual = Number(results.distances[0]);
    var expected = 0; // The expected value
    var difference = Math.abs(actual - expected);
    assert.ok(difference < 0.01);
>>>>>>> db4d20ac
});



test('Operations with invalid values', () => {
    const indexBatch = new usearch.Index(2, 'l2sq');

    const keys = [NaN, 16n];
    const vectors = [new Float32Array([10, 30]), new Float32Array([1, 5])];

    try {
        indexBatch.add(keys, vectors);
        throw new Error('indexBatch.add should have thrown an error.');
    } catch (err) {
        assert.equal(err.message, 'All keys must be positive integers or bigints.');
    }

    try {
        indexBatch.search(NaN, 2);
        throw new Error('indexBatch.search should have thrown an error.');
    } catch (err) {
        assert.equal(err.message, 'Vectors must be a TypedArray or an array of arrays.');
    }
});<|MERGE_RESOLUTION|>--- conflicted
+++ resolved
@@ -6,11 +6,11 @@
     const lowerBound = expected - tolerance;
     const upperBound = expected + tolerance;
     assert(
-      actual >= lowerBound && actual <= upperBound,
-      `Expected ${actual} to be almost equal to ${expected}`
+        actual >= lowerBound && actual <= upperBound,
+        `Expected ${actual} to be almost equal to ${expected}`
     );
 }
-  
+
 
 test('Single-entry operations', () => {
     const index = new usearch.Index(2, 'l2sq');
@@ -57,17 +57,7 @@
 
     assert.equal(index.size(), 1);
     assert.deepEqual(results.keys, new BigUint64Array([42n]));
-<<<<<<< HEAD
     assertAlmostEqual(results.distances[0], new Float32Array([0]));
-=======
-
-    // When using mixed-precision, we can't expect the resulting value
-    // to be exactly 0, but it should be very close to it.
-    var actual = Number(results.distances[0]);
-    var expected = 0; // The expected value
-    var difference = Math.abs(actual - expected);
-    assert.ok(difference < 0.01);
->>>>>>> db4d20ac
 });
 
 
