--- conflicted
+++ resolved
@@ -432,11 +432,7 @@
 author = {Vardanian, Ash},
 title = {{USearch by Unum Cloud}},
 url = {https://github.com/unum-cloud/usearch},
-<<<<<<< HEAD
-version = {2.8.15},
-=======
 version = {2.9.2},
->>>>>>> db4d20ac
 year = {2023},
 month = oct,
 }
